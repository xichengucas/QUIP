--- conflicted
+++ resolved
@@ -360,19 +360,11 @@
         call print("Elastic constants in GPa")
         call print("Using finite difference = "//cij_dx)
         if (do_c0ij .and. do_cij) then
-<<<<<<< HEAD
-           call calc_elastic_constants(pot, at, cij_dx, calc_args, c=c, c0=c0, relax_initial=do_cij_relax_initial, relax_tol=relax_tol, relax_method=minim_method)
-        else if (do_c0ij) then
-           call calc_elastic_constants(pot, at, cij_dx, calc_args, c0=c0, relax_initial=do_cij_relax_initial, relax_tol=relax_tol, relax_method=minim_method)
-        else
-           call calc_elastic_constants(pot, at, cij_dx, calc_args, c=c, relax_initial=do_cij_relax_initial, relax_tol=relax_tol, relax_method=minim_method)
-=======
            call calc_elastic_constants(pot, at, cij_dx, calc_args, c=c, c0=c0, relax_initial=do_cij_relax_initial, relax_tol=relax_tol, relax_method=minim_method, linmin_method=linmin_method)
         else if (do_c0ij) then
            call calc_elastic_constants(pot, at, cij_dx, calc_args, c0=c0, relax_initial=do_cij_relax_initial, relax_tol=relax_tol, relax_method=minim_method, linmin_method=linmin_method)
         else
            call calc_elastic_constants(pot, at, cij_dx, calc_args, c=c, relax_initial=do_cij_relax_initial, relax_tol=relax_tol, relax_method=minim_method, linmin_method=linmin_method)
->>>>>>> 1fe99adb
         endif
         if (do_c0ij) then
            mainlog%prefix="C0IJ"
