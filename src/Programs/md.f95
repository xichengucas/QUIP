--- conflicted
+++ resolved
@@ -37,11 +37,7 @@
 
   public :: md_params
   type md_params
-<<<<<<< HEAD
-    character(len=STRING_LENGTH) :: atoms_in_file, params_in_file, trajectory_out_file, flux_out_file
-=======
-    character(len=STRING_LENGTH) :: atoms_filename, param_filename, trajectory_filename
->>>>>>> cc2377c2
+    character(len=STRING_LENGTH) :: atoms_filename, param_filename, trajectory_filename, flux_filename
     integer :: N_steps
     real(dp) :: max_time
     real(dp) :: dt,  T_increment_time, damping_tau
@@ -53,13 +49,9 @@
     logical :: calc_virial, calc_energy, const_T, const_P, all_purpose_thermostat, all_purpose_thermostat_massive, nose_hoover_thermostat, barostat_const_T
     real(dp) :: all_purpose_thermostat_NHL_tau, all_purpose_thermostat_NHL_NH_tau
     character(len=STRING_LENGTH) :: pot_init_args, pot_calc_args, first_pot_calc_args
-<<<<<<< HEAD
-    integer :: summary_interval, params_print_interval, at_print_interval, pot_print_interval
+    integer :: summary_interval, params_print_interval, trajectory_print_interval, pot_print_interval
     real(dp) :: flux_print_interval
     real(dp) :: extra_calc_interval
-=======
-    integer :: summary_interval, params_print_interval, trajectory_print_interval, pot_print_interval
->>>>>>> cc2377c2
     character(len=STRING_LENGTH), allocatable :: print_property_list(:)
     integer :: rng_seed
     logical :: damping, rescale_initial_velocity
@@ -100,16 +92,10 @@
   character(len=10240) :: param_strings(64)
 
   call initialise(md_params_dict)
-<<<<<<< HEAD
-  call param_register(md_params_dict, 'atoms_in_file', 'stdin', params%atoms_in_file, help_string="Initial atomic data file name")
-  call param_register(md_params_dict, 'trajectory_out_file', 'traj.xyz', params%trajectory_out_file, help_string="Trajectory output file name ")
-  call param_register(md_params_dict, 'flux_out_file', 'flux.dat', params%flux_out_file, help_string="Name of output file for heat flux")
-  call param_register(md_params_dict, 'params_in_file', 'quip_params.xml', params%params_in_file, help_string="QUIP XML parameter file name")
-=======
   call param_register(md_params_dict, 'atoms_filename', 'stdin', params%atoms_filename, help_string="Initial atomic data file name")
   call param_register(md_params_dict, 'trajectory_filename', 'traj.xyz', params%trajectory_filename, help_string="Trajectory output file name ")
   call param_register(md_params_dict, 'param_filename', 'quip_params.xml', params%param_filename, help_string="QUIP XML parameter file name")
->>>>>>> cc2377c2
+  call param_register(md_params_dict, 'flux_filename', 'flux.dat', params%flux_filename, help_string="Name of output file for heat flux")
   call param_register(md_params_dict, 'rng_seed', '-1', params%rng_seed, help_string="Random seed")
   call param_register(md_params_dict, 'N_steps', '1', params%N_steps, has_value_target=has_N_steps, help_string="Number of MD steps to perform")
   call param_register(md_params_dict, 'max_time', '-1.0', params%max_time, help_string="Maximum simulation time (femtoseconds)")
@@ -148,13 +134,9 @@
   call param_register(md_params_dict, 'cutoff_skin', '0.5', params%cutoff_skin, help_string="extra distance to calculate neighbors (added to potential cutoff) so that list doesn't have to be recalculated every step")
   call param_register(md_params_dict, 'summary_interval', '1', params%summary_interval, help_string="how often to print summary line")
   call param_register(md_params_dict, 'params_print_interval', '-1', params%params_print_interval, help_string="how often to print atoms%params")
-<<<<<<< HEAD
-  call param_register(md_params_dict, 'at_print_interval', '100', params%at_print_interval, help_string="how often to print atomic config to traj file")
+  call param_register(md_params_dict, 'trajectory_print_interval', '100', params%trajectory_print_interval, help_string="how often to print atomic config to traj file")
   call param_register(md_params_dict, 'flux_print_interval', '-1', params%flux_print_interval, help_string="how often to print heat flux (fs)")
   call param_register(md_params_dict, 'extra_calc_interval', '-1.0', params%extra_calc_interval, help_string="how often to do extra calcs (e.g. flux)")
-=======
-  call param_register(md_params_dict, 'trajectory_print_interval', '100', params%trajectory_print_interval, help_string="how often to print atomic config to traj file")
->>>>>>> cc2377c2
   call param_register(md_params_dict, 'print_property_list', '', print_property_list_str, help_string="list of properties to print for atoms")
   call param_register(md_params_dict, 'pot_print_interval', '-1', params%pot_print_interval, help_string="how often to print potential object")
   call param_register(md_params_dict, 'zero_momentum', 'F', params%zero_momentum, help_string="zero total momentum before starting")
@@ -251,18 +233,11 @@
   call print("md_params%pot_init_args='" // trim(params%pot_init_args) // "'")
   call print("md_params%pot_calc_args='" // trim(params%pot_calc_args) // "'")
   call print("md_params%first_pot_calc_args='" // trim(params%first_pot_calc_args) // "'")
-<<<<<<< HEAD
-  call print("md_params%atoms_in_file='" // trim(params%atoms_in_file) // "'")
-  call print("md_params%params_in_file='" // trim(params%params_in_file) // "'")
-  call print("md_params%trajectory_out_file='" // trim(params%trajectory_out_file) // "'")
-  call print("md_params%flux_out_file='" // trim(params%flux_out_file) // "'")
-  call print("md_params%cutoff_buffer='" // params%cutoff_buffer // "'")
-=======
   call print("md_params%atoms_filename='" // trim(params%atoms_filename) // "'")
   call print("md_params%param_filename='" // trim(params%param_filename) // "'")
   call print("md_params%trajectory_filename='" // trim(params%trajectory_filename) // "'")
+  call print("md_params%flux_filename='" // trim(params%flux_filename) // "'")
   call print("md_params%cutoff_skin='" // params%cutoff_skin // "'")
->>>>>>> cc2377c2
   call print("md_params%rng_seed=" // params%rng_seed)
   call print("md_params%N_steps=" // params%N_steps)
   call print("md_params%max_time=" // params%max_time)
@@ -304,12 +279,8 @@
   call print("md_params%calc_energy=" // params%calc_energy)
   call print("md_params%summary_interval=" // params%summary_interval)
   call print("md_params%params_print_interval=" // params%params_print_interval)
-<<<<<<< HEAD
-  call print("md_params%at_print_interval=" // params%at_print_interval)
+  call print("md_params%trajectory_print_interval=" // params%trajectory_print_interval)
   call print("md_params%flux_print_interval=" // params%flux_print_interval)
-=======
-  call print("md_params%trajectory_print_interval=" // params%trajectory_print_interval)
->>>>>>> cc2377c2
   call print("md_params%print_property_list=", nocr=.true.)
   if (allocated(params%print_property_list)) then
     if (size(params%print_property_list) > 0) then
@@ -713,14 +684,10 @@
 
   call finalise(params_es)
 
-<<<<<<< HEAD
-  call initialise(traj_out, params%trajectory_out_file, OUTPUT, mpi=mpi_glob, netcdf4=params%netcdf4)
+  call initialise(traj_out, params%trajectory_filename, OUTPUT, mpi=mpi_glob, netcdf4=params%netcdf4)
   if (params%flux_print_interval > 0.0_dp) then
-    open(uflux, file=params%flux_out_file, position='append')
-  endif
-=======
-  call initialise(traj_out, params%trajectory_filename, OUTPUT, mpi=mpi_glob, netcdf4=params%netcdf4)
->>>>>>> cc2377c2
+    open(uflux, file=params%flux_filename, position='append')
+  endif
 
   call initialise_md_thermostat(ds, params)
 
