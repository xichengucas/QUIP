! H0 XXXXXXXXXXXXXXXXXXXXXXXXXXXXXXXXXXXXXXXXXXXXXXXXXXXXXXXXXXXXXXXXXXXXXXXXXXXX
! H0 X
! H0 X   libAtoms+QUIP: atomistic simulation library
! H0 X
! H0 X   Portions of this code were written by
! H0 X     Albert Bartok-Partay, Silvia Cereda, Gabor Csanyi, James Kermode,
! H0 X     Ivan Solt, Wojciech Szlachta, Csilla Varnai, Steven Winfield.
! H0 X
! H0 X   Copyright 2006-2010.
! H0 X
! H0 X   These portions of the source code are released under the GNU General
! H0 X   Public License, version 2, http://www.gnu.org/copyleft/gpl.html
! H0 X
! H0 X   If you would like to license the source code under different terms,
! H0 X   please contact Gabor Csanyi, gabor@csanyi.net
! H0 X
! H0 X   Portions of this code were written by Noam Bernstein as part of
! H0 X   his employment for the U.S. Government, and are not subject
! H0 X   to copyright in the USA.
! H0 X
! H0 X
! H0 X   When using this software, please cite the following reference:
! H0 X
! H0 X   http://www.libatoms.org
! H0 X
! H0 X  Additional contributions by
! H0 X    Alessio Comisso, Chiara Gattinoni, and Gianpietro Moras
! H0 X
! H0 XXXXXXXXXXXXXXXXXXXXXXXXXXXXXXXXXXXXXXXXXXXXXXXXXXXXXXXXXXXXXXXXXXXXXXXXXXXX

!X
!X IPModel_LinearSOAP module  
!X
!% Module for a Linear SOAP potential.
!% \begin{equation} 
!%   \nonumber
!%     E = \sum_i \beta \cdot p_{ss'nn'l,i}
!% \end{equation} 
!% where $p_{ss'nn'l,i}$ is the SOAP sphericial power spectrum of atom i, and
!% $\beta$ is a vector of coefficients. 
!%
!% The IPModel_LinearSOAP object contains all the parameters read from a
!% 'LinearSOAP_params' XML stanza.
!X
!XXXXXXXXXXXXXXXXXXXXXXXXXXXXXXXXXXXXXXXXXXXXXXXXXXXXXXXXXXXXXXXX
!XXXXXXXXXXXXXXXXXXXXXXXXXXXXXXXXXXXXXXXXXXXXXXXXXXXXXXXXXXXXXXXX
#include "error.inc"

module IPModel_LinearSOAP_module

use error_module
use system_module, only : dp, inoutput, print, verbosity_push_decrement, verbosity_pop, split_string_simple, operator(//)
use dictionary_module
use paramreader_module
use linearalgebra_module
use atoms_types_module
use atoms_module
#ifdef HAVE_GAP
use descriptors_module
<<<<<<< HEAD
#endif 
=======
#endif
>>>>>>> 5888a222
use mpi_context_module
use QUIP_Common_module
use extendable_str_module

implicit none

private 

include 'IPModel_interface.h'

public :: IPModel_LinearSOAP
type IPModel_LinearSOAP
  integer :: n_types = 0         !% Number of atomic types. 
  integer, allocatable :: atomic_num(:), type_of_atomic_num(:)  !% Atomic number dimensioned as \texttt{n_types}. 

  real(dp) :: cutoff = 0.0_dp     !% Cutoff for computing connection.
  real(dp) :: atom_sigma = 0.0_dp !% atom_sigma to be passed to SOAP
  integer  :: l_max = 0
  integer  :: n_max = 0
  integer  :: pissnl_dimension !% actual dimension of fit. 
  real(dp), allocatable :: e0(:)     !% energy shift per atom
  real(dp), allocatable :: beta(:,:) !% pissnl coefficients. size is the maximum of the pissnl_dimensions over all species
  
  character(len=STRING_LENGTH) label

end type IPModel_LinearSOAP

logical, private :: parse_in_ip, parse_matched_label
type(IPModel_LinearSOAP), private, pointer :: parse_ip

interface Initialise
  module procedure IPModel_LinearSOAP_Initialise_str
end interface Initialise

interface Finalise
  module procedure IPModel_LinearSOAP_Finalise
end interface Finalise

interface Print
  module procedure IPModel_LinearSOAP_Print
end interface Print

interface Calc
  module procedure IPModel_LinearSOAP_Calc
end interface Calc

contains

subroutine IPModel_LinearSOAP_Initialise_str(this, args_str, param_str)
  type(IPModel_LinearSOAP), intent(inout) :: this
  character(len=*), intent(in) :: args_str, param_str

#ifdef HAVE_GAP
  type(Dictionary) :: params

  call Finalise(this)

! now initialise the potential
#ifndef HAVE_GAP
  call system_abort('IPModel_LinearSOAP_Initialise_str: must be compiled with HAVE_GAP')
#else

  call initialise(params)
  this%label = ''
  call param_register(params, 'label', '', this%label, help_string="XML label of the potential")
  if (.not. param_read_line(params, args_str, ignore_unknown=.true.,task='IPModel_LinearSOAP_Initialise_str args_str')) then
    call system_abort("IPModel_LinearSOAP_Initialise_str failed to parse label from args_str="//trim(args_str))
  endif
  call finalise(params)

  call IPModel_LinearSOAP_read_params_xml(this, param_str)
#endif
<<<<<<< HEAD
=======

>>>>>>> 5888a222
end subroutine IPModel_LinearSOAP_Initialise_str

subroutine IPModel_LinearSOAP_Finalise(this)
#ifdef HAVE_GAP
  type(IPModel_LinearSOAP), intent(inout) :: this

#ifdef HAVE_GAP
  if (allocated(this%atomic_num)) deallocate(this%atomic_num)
  if (allocated(this%type_of_atomic_num)) deallocate(this%type_of_atomic_num)

  if (allocated(this%beta)) deallocate(this%beta)
  if (allocated(this%e0)) deallocate(this%e0)

  this%n_types = 0
  this%label = ''
<<<<<<< HEAD

=======
>>>>>>> 5888a222
#endif
end subroutine IPModel_LinearSOAP_Finalise

!XXXXXXXXXXXXXXXXXXXXXXXXXXXXXXXXXXXXXXXXXXXXXXXXXXXXXXXXXXXXXXXXXXXXXX
!X 
!% The potential calculator: this routine computes energy, forces and the virial.
!X
!XXXXXXXXXXXXXXXXXXXXXXXXXXXXXXXXXXXXXXXXXXXXXXXXXXXXXXXXXXXXXXXXXXXXXX

subroutine IPModel_LinearSOAP_Calc(this, at, e, local_e, f, virial, local_virial, args_str, mpi, error)
  type(IPModel_LinearSOAP), intent(inout) :: this
  type(Atoms), intent(inout) :: at
  real(dp), intent(out), optional :: e, local_e(:) !% \texttt{e} = System total energy, \texttt{local_e} = energy of each atom, vector dimensioned as \texttt{at%N}.  
  real(dp), intent(out), optional :: f(:,:), local_virial(:,:)   !% Forces, dimensioned as \texttt{f(3,at%N)}, local virials, dimensioned as \texttt{local_virial(9,at%N)} 
  real(dp), intent(out), optional :: virial(3,3)   !% Virial
  character(len=*), intent(in), optional      :: args_str
  type(MPI_Context), intent(in), optional :: mpi
  integer, intent(out), optional :: error

<<<<<<< HEAD
#ifdef HAVE_GAP 
=======

#ifdef HAVE_GAP
>>>>>>> 5888a222
  integer i, atomtype, d

  type(Dictionary)                :: params
  logical :: has_atom_mask_name
  character(STRING_LENGTH) :: atom_mask_name
  real(dp) :: r_scale, E_scale, e_i
  logical :: do_rescale_r, do_rescale_E

  logical, dimension(:), allocatable :: mpi_local_mask
  real(dp), dimension(:), allocatable   :: local_e_in
  logical, dimension(:), pointer :: atom_mask_pointer

  type(descriptor), dimension(:), allocatable :: my_descriptor
  type(descriptor_data) :: my_descriptor_data
  type(extendable_str) :: Zstring
  type(extendable_str) :: my_args_str
  

  
  INIT_ERROR(error)

  if (present(e)) e = 0.0_dp
  if (present(local_e)) then
     call check_size('Local_E',local_e,(/at%N/),'IPModel_LinearSOAP_Calc', error)
     local_e = 0.0_dp
  endif
  if (present(f)) then 
     call check_size('Force',f,(/3,at%Nbuffer/),'IPModel_LinearSOAP_Calc', error)
     f = 0.0_dp
     RAISE_ERROR("IPModel_LinearSOAP_Calc: force calculation requested but not supported yet.", error)
  end if
  if (present(virial)) then
     virial = 0.0_dp
     RAISE_ERROR("IPModel_LinearSOAP_Calc: virial calculation requested but not supported yet.", error)
  end if
  if (present(local_virial)) then
     call check_size('Local_virial',local_virial,(/9,at%Nbuffer/),'IPModel_LinearSOAP_Calc', error)
     local_virial = 0.0_dp
     RAISE_ERROR("IPModel_LinearSOAP_Calc: local_virial calculation requested but not supported yet.", error)
  endif


  allocate(local_e_in(at%N))
  local_e_in = 0.0_dp

  atom_mask_pointer => null()
  has_atom_mask_name = .false.
  atom_mask_name = ""

  
  if (present(args_str)) then
    call initialise(params)
    call param_register(params, 'atom_mask_name', 'NONE', atom_mask_name, has_value_target=has_atom_mask_name, help_string="No help yet.  This source file was $LastChangedBy$")
    call param_register(params, 'r_scale', '1.0',r_scale, has_value_target=do_rescale_r, help_string="Recaling factor for distances. Default 1.0.")
    call param_register(params, 'E_scale', '1.0',E_scale, has_value_target=do_rescale_E, help_string="Recaling factor for energy. Default 1.0.")

    if(.not. param_read_line(params, args_str, ignore_unknown=.true.,task='IPModel_LinearSOAP_Calc args_str')) then
       RAISE_ERROR("IPModel_LinearSOAP_Calc failed to parse args_str='"//trim(args_str)//"'",error)
    endif
    call finalise(params)
    
    if(has_atom_mask_name) then
       if (.not. assign_pointer(at, trim(atom_mask_name) , atom_mask_pointer)) &
        call system_abort("IPModel_GAP_Calc did not find "//trim(atom_mask_name)//" property in the atoms object.")
    else
        atom_mask_pointer => null()
    endif

    if (do_rescale_r .or. do_rescale_E) then
       RAISE_ERROR("IPModel_LinearSOAP_Calc: rescaling of potential with r_scale and E_scale not yet implemented!", error)
    end if

    my_args_str = trim(args_str)
  else
     call initialise(my_args_str)
  endif ! present(args_str)



  allocate(my_descriptor(this%n_types))

  
  ! compute descriptors for all atoms in the cell

  call initialise(Zstring)
  call concat(Zstring," species_Z={")
  do atomtype=1,this%n_types
     call concat(Zstring, " "//this%atomic_num(atomtype))
  end do
  call concat(Zstring, "} ")

  if( present(mpi) ) then
     if(mpi%active) then
        if(has_atom_mask_name) then
           RAISE_ERROR("IPModel_GAP: atom_mask_name "//trim(atom_mask_name)//" present while running MPI version. &
              The use of atom_mask_name is intended for serial-compiled code called from an external parallel code, such as LAMMPS",error)
        endif

        if( has_property(at,"mpi_local_mask") ) then
           RAISE_ERROR("IPModel_GAP: mpi_local_mask property already present", error)
        endif

        allocate(mpi_local_mask(at%N))
        call add_property_from_pointer(at,'mpi_local_mask',mpi_local_mask,error=error)

        call concat(my_args_str," atom_mask_name=mpi_local_mask")
     endif
  endif

  
  do atomtype=1,this%n_types
     call initialise(my_descriptor(atomtype),"soap cutoff="//this%cutoff//" n_max="//this%n_max//" l_max="//this%l_max//" atom_sigma="//this%atom_sigma//" n_species="//this%n_types//" Z="//this%atomic_num(atomtype)//Zstring//" "//string(my_args_str))
   
     if(mpi%active) call descriptor_MPI_setup(my_descriptor(atomtype),at,mpi,mpi_local_mask,error)

     d = descriptor_dimensions(my_descriptor(atomtype))

     ! compute descriptors for this atom type center
     call calc(my_descriptor(atomtype),at,my_descriptor_data, &
          do_descriptor=.true.,do_grad_descriptor=.false., &
          args_str=trim(string(my_args_str)), error=error)
     PASS_ERROR(error)

     ! this loop is over the found descriptors, i.e. all atoms of the current type
     do i=1,size(my_descriptor_data%x)

        !beta . pissnl
        e_i = sum(this%beta(:,atomtype) * my_descriptor_data%x(i)%data(:))
        
        local_e_in(my_descriptor_data%x(i)%ci(1)) = e_i
     end do

     call finalise(my_descriptor_data)
  end do

  !
  ! collect data and cleanup
  
  if(present(e)) e = sum(local_e_in)
  if(present(local_e)) local_e = local_e_in

  if (present(mpi)) then
     if( mpi%active ) then
        if (present(e)) e = sum(mpi, e)
        if (present(local_e)) call sum_in_place(mpi, local_e)
        if (present(virial)) call sum_in_place(mpi, virial)
        if (present(f)) call sum_in_place(mpi, f)

        call remove_property(at,'mpi_local_mask', error=error) 
        deallocate(mpi_local_mask)
     end if
  endif

  ! cleanup
  if(allocated(local_e_in)) deallocate(local_e_in)
  
<<<<<<< HEAD
#endif 
=======

#endif
>>>>>>> 5888a222
  
end subroutine IPModel_LinearSOAP_Calc



!XXXXXXXXXXXXXXXXXXXXXXXXXXXXXXXXXXXXXXXXXXXXXXXXXXXXXXXXXXXXXXXXXXXXXX
!X 
!% XML param reader functions.
!% An example for XML stanza is given below, please notice that
!% they are simply dummy parameters for testing purposes, with no physical meaning.
!%
!%> <LinearSOAP_params n_types="2" label="default">
!%> <params l_max="12" n_max="12" cutoff="7.0" atom_sigma="0.5" pissnl_dimension="100"/>
!%> <per_type_data atomtype="1" atomic_num="29" e0="-10.1" />
!%> <per_type_data atomtype="2" atomic_num="79" e0="-12.2" />
!%> <beta atomtype="1" i="1" value="0.1" />
!%> <beta atomtype="1" i="2" value="0.1" />
!%> <beta atomtype="1" i="3" value="0.1" />
!%> </LinearSOAP_params>
!X
!XXXXXXXXXXXXXXXXXXXXXXXXXXXXXXXXXXXXXXXXXXXXXXXXXXXXXXXXXXXXXXXXXXXXXX
subroutine IPModel_startElement_handler(URI, localname, name, attributes)
  character(len=*), intent(in)   :: URI  
  character(len=*), intent(in)   :: localname
  character(len=*), intent(in)   :: name 
  type(dictionary_t), intent(in) :: attributes

#ifdef HAVE_GAP
  integer :: status
  character(len=1024) :: value

  integer :: ti, atomtype, i
  real(dp) :: v

  if (name == 'LinearSOAP_params') then ! new LinearSOAP stanza

    if (parse_in_ip) &
      call system_abort("IPModel_startElement_handler entered LinearSOAP_params with parse_in true. Probably a bug in FoX (4.0.1, e.g.)")

    if (parse_matched_label) return ! we already found an exact match for this label

    call QUIP_FoX_get_value(attributes, 'label', value, status)
    if (status /= 0) value = ''

    if (len(trim(parse_ip%label)) > 0) then ! we were passed in a label
      if (value == parse_ip%label) then ! exact match
	parse_matched_label = .true.
	parse_in_ip = .true.
      else ! no match
	parse_in_ip = .false.
      endif
    else ! no label passed in
      parse_in_ip = .true.
    endif

    if (parse_in_ip) then
      if (parse_ip%n_types /= 0) then
	call finalise(parse_ip)
      endif

      call QUIP_FoX_get_value(attributes, 'n_types', value, status)
      if (status == 0) then
	read (value, *), parse_ip%n_types
      else
	call system_abort("Can't find n_types in LinearSOAP_params")
      endif

      allocate(parse_ip%atomic_num(parse_ip%n_types))
      parse_ip%atomic_num = 0
      allocate(parse_ip%e0(parse_ip%n_types))
      parse_ip%e0 = 0.0_dp

      if (allocated(parse_ip%type_of_atomic_num)) deallocate(parse_ip%type_of_atomic_num)
      allocate(parse_ip%type_of_atomic_num(108))
      parse_ip%type_of_atomic_num = 0
   endif

  elseif (parse_in_ip .and. name == 'per_type_data') then

    call QUIP_FoX_get_value(attributes, "atomtype", value, status)
    if (status /= 0) call system_abort ("IPModel_LinearSOAP_read_params_xml cannot find atomtype")
    read (value, *) ti

    if (ti < 1) call system_abort("IPModel_LinearSOAP_read_params_xml got per_type_data type="//ti//" < 1")
    if (ti > parse_ip%n_types) call system_abort("IPModel_LinearSOAP_read_params_xml got per_type_data type="//ti//" > n_types="//parse_ip%n_types)

    call QUIP_FoX_get_value(attributes, "atomic_num", value, status)
    if (status /= 0) call system_abort ("IPModel_LinearSOAP_read_params_xml cannot find atomic_num")
    read (value, *) parse_ip%atomic_num(ti)

    parse_ip%type_of_atomic_num(parse_ip%atomic_num(ti)) = ti

    call QUIP_FoX_get_value(attributes, "e0", value, status)
    if(status /= 0)  call system_abort ("IPModel_LinearSOAP_read_params_xml cannot find e0")
    read (value, *) parse_ip%e0(ti)


  elseif (parse_in_ip .and. name == 'params') then

    call QUIP_FoX_get_value(attributes, "l_max", value, status)
    if (status /= 0) call system_abort ("IPModel_LinearSOAP_read_params_xml cannot find l_max")
    read (value, *) parse_ip%l_max

    call QUIP_FoX_get_value(attributes, "n_max", value, status)
    if (status /= 0) call system_abort ("IPModel_LinearSOAP_read_params_xml cannot find n_max")
    read (value, *) parse_ip%n_max

    call QUIP_FoX_get_value(attributes, "cutoff", value, status)
    if (status /= 0) call system_abort ("IPModel_LinearSOAP_read_params_xml cannot find cutoff")
    read (value, *) parse_ip%cutoff

    call QUIP_FoX_get_value(attributes, "atom_sigma", value, status)
    if (status /= 0) call system_abort ("IPModel_LinearSOAP_read_params_xml cannot find atom_sigma")
    read (value, *) parse_ip%atom_sigma

    call QUIP_FoX_get_value(attributes, "pissnl_dimension", value, status)
    if (status /= 0) call system_abort ("IPModel_LinearSOAP_read_params_xml cannot find pissnl_dimension")
    read (value, *) parse_ip%pissnl_dimension

    if(allocated(parse_ip%beta)) deallocate(parse_ip%beta)
    allocate(parse_ip%beta(parse_ip%pissnl_dimension, parse_ip%n_types))

  elseif (parse_in_ip .and. name == 'beta') then

     if(.not. allocated(parse_ip%beta)) call system_abort ("IPModel_LinearSOAP_read_params_xml encountered <beta> stanza but beta array is not yet allcoated")

     call QUIP_FoX_get_value(attributes, "atomtype", value, status)
     if (status /= 0) call system_abort ("IPModel_LinearSOAP_read_params_xml cannot find atomtype in <beta> stanza")
     read (value, *) atomtype

     call QUIP_FoX_get_value(attributes, "i", value, status)
     if (status /= 0) call system_abort ("IPModel_LinearSOAP_read_params_xml cannot find i in <beta> stanza")
     read (value, *) i

     call QUIP_FoX_get_value(attributes, "value", value, status)
     if (status /= 0) call system_abort ("IPModel_LinearSOAP_read_params_xml cannot find value in <beta> stanza")
     read (value, *) v

     if (i > parse_ip%pissnl_dimension) call system_abort("IPModel_LinearSOAP_read_params_xml: i > pissnl_dimension in <beta> stanza")
     if (atomtype > parse_ip%n_types) call system_abort("IPModel_LinearSOAP_read_params_xml: atomtype > n_types in <beta> stanza")
     
     parse_ip%beta(i,atomtype) = v

     
  endif
#endif

end subroutine IPModel_startElement_handler

subroutine IPModel_endElement_handler(URI, localname, name)
  character(len=*), intent(in)   :: URI  
  character(len=*), intent(in)   :: localname
  character(len=*), intent(in)   :: name 

  if (parse_in_ip) then
    if (name == 'LinearSOAP_params') then
      parse_in_ip = .false.
    end if
  endif

end subroutine IPModel_endElement_handler

subroutine IPModel_LinearSOAP_read_params_xml(this, param_str)
  type(IPModel_LinearSOAP), intent(inout), target :: this
  character(len=*), intent(in) :: param_str

  type(xml_t) :: fxml

  if (len(trim(param_str)) <= 0) return

  parse_in_ip = .false.
  parse_matched_label = .false.
  parse_ip => this

  call open_xml_string(fxml, param_str)
  call parse(fxml,  &
    startElement_handler = IPModel_startElement_handler, &
    endElement_handler = IPModel_endElement_handler)
  call close_xml_t(fxml)

  if (this%n_types == 0) then
    call system_abort("IPModel_LinearSOAP_read_params_xml parsed file, but n_types = 0")
  endif

end subroutine IPModel_LinearSOAP_read_params_xml


!XXXXXXXXXXXXXXXXXXXXXXXXXXXXXXXXXXXXXXXXXXXXXXXXXXXXXXXXXXXXXXXXXXXXXX
!X 
!% Printing of LinearSOAP parameters: number of different types, cutoff radius, atomic numbers, etc.
!X
!XXXXXXXXXXXXXXXXXXXXXXXXXXXXXXXXXXXXXXXXXXXXXXXXXXXXXXXXXXXXXXXXXXXXXX

subroutine IPModel_LinearSOAP_Print (this, file)
  type(IPModel_LinearSOAP), intent(in) :: this
  type(Inoutput), intent(inout),optional :: file

  integer :: ti
  
  call Print("IPModel_LinearSOAP ", file=file)
  call Print("IPModel_LinearSOAP : n_types = " // this%n_types // " cutoff = " // this%cutoff // " l_max = " // this%l_max // " n_max = " // this%n_max // " atom_sigma = " // this%atom_sigma // " pissnl_dimension = " // this%pissnl_dimension, file=file)

  do ti=1, this%n_types
    call Print ("IPModel_LinearSOAP : type " // ti // " atomic_num " // this%atomic_num(ti) // " e0 = " // this%e0(ti), file=file)
  end do

end subroutine IPModel_LinearSOAP_Print


end module IPModel_LinearSOAP_module<|MERGE_RESOLUTION|>--- conflicted
+++ resolved
@@ -57,11 +57,7 @@
 use atoms_module
 #ifdef HAVE_GAP
 use descriptors_module
-<<<<<<< HEAD
 #endif 
-=======
-#endif
->>>>>>> 5888a222
 use mpi_context_module
 use QUIP_Common_module
 use extendable_str_module
@@ -114,7 +110,6 @@
   type(IPModel_LinearSOAP), intent(inout) :: this
   character(len=*), intent(in) :: args_str, param_str
 
-#ifdef HAVE_GAP
   type(Dictionary) :: params
 
   call Finalise(this)
@@ -134,14 +129,9 @@
 
   call IPModel_LinearSOAP_read_params_xml(this, param_str)
 #endif
-<<<<<<< HEAD
-=======
-
->>>>>>> 5888a222
 end subroutine IPModel_LinearSOAP_Initialise_str
 
 subroutine IPModel_LinearSOAP_Finalise(this)
-#ifdef HAVE_GAP
   type(IPModel_LinearSOAP), intent(inout) :: this
 
 #ifdef HAVE_GAP
@@ -153,10 +143,7 @@
 
   this%n_types = 0
   this%label = ''
-<<<<<<< HEAD
-
-=======
->>>>>>> 5888a222
+
 #endif
 end subroutine IPModel_LinearSOAP_Finalise
 
@@ -176,12 +163,9 @@
   type(MPI_Context), intent(in), optional :: mpi
   integer, intent(out), optional :: error
 
-<<<<<<< HEAD
-#ifdef HAVE_GAP 
-=======
 
 #ifdef HAVE_GAP
->>>>>>> 5888a222
+
   integer i, atomtype, d
 
   type(Dictionary)                :: params
@@ -338,12 +322,7 @@
   ! cleanup
   if(allocated(local_e_in)) deallocate(local_e_in)
   
-<<<<<<< HEAD
 #endif 
-=======
-
-#endif
->>>>>>> 5888a222
   
 end subroutine IPModel_LinearSOAP_Calc
 
