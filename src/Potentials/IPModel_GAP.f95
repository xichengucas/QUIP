--- conflicted
+++ resolved
@@ -251,20 +251,10 @@
   character(STRING_LENGTH) :: atom_mask_name, calc_local_gap_error
   real(dp) :: r_scale, E_scale
 
-<<<<<<< HEAD
-  real(dp), dimension(:), allocatable :: sparseScore
-  real(dp), dimension(:), pointer :: p_sparseScore
-  logical, dimension(:), allocatable :: got_sparseScore
-  real(dp) :: sparseScore_reg
-  logical :: do_rescale_r, do_rescale_E, do_sparseScore, store_sparseScore, print_sparseScore
-
-  logical :: had_sparseScore
-=======
   real(dp), dimension(:), allocatable :: gap_error, local_gap_error_in
   real(dp), dimension(:), pointer :: local_gap_error_pointer
   real(dp) :: gap_error_regularisation
   logical :: do_rescale_r, do_rescale_E, do_gap_error, print_gap_error, do_local_gap_error
->>>>>>> 5afdfee4
 
   type(descriptor_data) :: my_descriptor_data
   type(extendable_str) :: my_args_str
@@ -311,14 +301,11 @@
   has_atom_mask_name = .false.
   atom_mask_name = ""
 
-<<<<<<< HEAD
-=======
   calc_local_gap_error = ""
   print_gap_error = .false.
   do_gap_error = .false.
   do_local_gap_error = .false.
 
->>>>>>> 5afdfee4
   if(present(args_str)) then
      call initialise(params)
      
@@ -327,16 +314,10 @@
       "calculated")
      call param_register(params, 'r_scale', '1.0',r_scale, has_value_target=do_rescale_r, help_string="Rescaling factor for distances. Default 1.0.")
      call param_register(params, 'E_scale', '1.0',E_scale, has_value_target=do_rescale_E, help_string="Rescaling factor for energy. Default 1.0.")
-<<<<<<< HEAD
-     call param_register(params, 'sparseScore', 'F', store_sparseScore, help_string="Compute score for each test point.")
-     call param_register(params, 'print_sparseScore', 'F', print_sparseScore, help_string="Print score for each test point.")
-     call param_register(params, 'sparseScore_reg', '0.001', sparseScore_reg, help_string="Regularisation value for sparseScore.")
-=======
 
      call param_register(params, 'local_gap_error', '', calc_local_gap_error, help_string="Compute error estimate of the GAP prediction per atom and return it in the Atoms object.")
      call param_register(params, 'print_gap_error', 'F', print_gap_error, help_string="Compute error estimate of the GAP prediction per descriptor and prints it.")
      call param_register(params, 'gap_error_regularisation', '0.001', gap_error_regularisation, help_string="Regularisation value for error calculation.")
->>>>>>> 5afdfee4
 
      if (.not. param_read_line(params,args_str,ignore_unknown=.true.,task='IPModel_GAP_Calc args_str')) &
      call system_abort("IPModel_GAP_Calc failed to parse args_str='"//trim(args_str)//"'")
@@ -358,8 +339,6 @@
   else
      call initialise(my_args_str)
   endif
-
-  do_sparseScore = store_sparseScore .or. print_sparseScore
 
   call concat(my_args_str," xml_version="//this%xml_version)
 
@@ -405,13 +384,8 @@
         allocate(gradPredict(d))
      end if     
      call calc(this%my_descriptor(i_coordinate),at,my_descriptor_data, &
-<<<<<<< HEAD
-        do_descriptor=.true.,do_grad_descriptor=present(f) .or. present(virial) .or. present(local_virial) .or. do_sparseScore, args_str=trim(string(my_args_str)), error=error)
-     allocate(sparseScore(size(my_descriptor_data%x)))
-=======
         do_descriptor=.true.,do_grad_descriptor=present(f) .or. present(virial) .or. present(local_virial), args_str=trim(string(my_args_str)), error=error)
      allocate(gap_error(size(my_descriptor_data%x)))
->>>>>>> 5afdfee4
 
 !$omp parallel default(none) private(i,gradPredict, e_i,n,m,j,pos,f_gp,e_i_cutoff,virial_i,i_pos0) &
 !$omp shared(this,at,i_coordinate,my_descriptor_data,e,virial,local_virial,local_e,do_gap_error,do_local_gap_error,gap_error,f) &
@@ -472,40 +446,6 @@
 !$omp end do
      if(allocated(gradPredict)) deallocate(gradPredict)
 !$omp end parallel
-<<<<<<< HEAD
-     if(do_sparseScore) then
-        if (store_sparseScore) then
-            call add_property(at,'sparseScore',0.0_dp,ptr=p_sparseScore,error=error)
-            PASS_ERROR(error)
-            if (allocated(my_descriptor_data%x(i)%ii)) then
-                allocate(got_sparseScore(at%N))
-                got_sparseScore = .false.
-                do i=1, size(my_descriptor_data%x)
-                    if (lbound(my_descriptor_data%x(i)%ii,1) == 0) then
-                        p_sparseScore(my_descriptor_data%x(i)%ii(0)) = p_sparseScore(my_descriptor_data%x(i)%ii(0)) + sparseScore(i)
-                        got_sparseScore(my_descriptor_data%x(i)%ii(0)) = .true.
-                    else
-                        p_sparseScore(my_descriptor_data%x(i)%ii(:)) = p_sparseScore(my_descriptor_data%x(i)%ii(:)) + sparseScore(i)/size(my_descriptor_data%x(i)%ii(:))
-                        got_sparseScore(my_descriptor_data%x(i)%ii(:)) = .true.
-                    endif
-                end do
-                where (.not. got_sparseScore)
-                    p_sparseScore = -1.0
-                end where
-                deallocate(got_sparseScore)
-            else
-                call set_param_value(at, "sparseScore_sum", sum(sparseScore))
-            endif
-            had_sparseScore= .true.
-        endif
-        if (print_sparseScore) then
-            do i = 1, size(my_descriptor_data%x)
-               call print('DESCRIPTOR '//trim(this%label)//' SPARSE_SCORE '//i//' = '//sparseScore(i))
-               if(allocated(my_descriptor_data%x(i)%ii)) call print('DESCRIPTOR '//trim(this%label)//' II '//i//' = '//my_descriptor_data%x(i)%ii)
-               had_sparseScore = .true.
-            enddo
-        end if
-=======
      if(print_gap_error) then
         if( size(my_descriptor_data%x) > 0 ) then
            do i = 1, size(my_descriptor_data%x)
@@ -515,7 +455,6 @@
         else
            call print('In potential '//trim(this%label)//' for descriptor '//i_coordinate//' ERROR ESTIMATE NOT FOUND')
         endif
->>>>>>> 5afdfee4
      endif
      if(allocated(gap_error)) deallocate(gap_error)
 
