--- conflicted
+++ resolved
@@ -328,9 +328,6 @@
 
 end subroutine TB_Print
 
-<<<<<<< HEAD
-subroutine TB_Setup_atoms(this, at, is_noncollinear, is_spinpol_no_scf, args_str, error)
-=======
 subroutine TB_copy_matrices(this, Hd, Sd, Hz, Sz, index)
      type(TB_type), intent(in) :: this
      real(dp), intent(inout), optional, dimension(:,:) :: Hd, Sd
@@ -340,9 +337,7 @@
      call copy_matrices(this%tbsys, Hd, Sd, Hz, Sz, index)
 end subroutine TB_copy_matrices
 
-
-subroutine TB_Setup_atoms(this, at, is_noncollinear, args_str, error)
->>>>>>> 9a10f8f0
+subroutine TB_Setup_atoms(this, at, is_noncollinear, is_spinpol_no_scf, args_str, error)
   type(TB_type), intent(inout) :: this
   type(Atoms), intent(in) :: at
   logical, intent(in), optional :: is_noncollinear, is_spinpol_no_scf
