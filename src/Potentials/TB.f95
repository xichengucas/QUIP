! H0 XXXXXXXXXXXXXXXXXXXXXXXXXXXXXXXXXXXXXXXXXXXXXXXXXXXXXXXXXXXXXXXXXXXXXXXXXXXX
! H0 X
! H0 X   libAtoms+QUIP: atomistic simulation library
! H0 X
! H0 X   Portions of this code were written by
! H0 X     Albert Bartok-Partay, Silvia Cereda, Gabor Csanyi, James Kermode,
! H0 X     Ivan Solt, Wojciech Szlachta, Csilla Varnai, Steven Winfield.
! H0 X
! H0 X   Copyright 2006-2010.
! H0 X
! H0 X   These portions of the source code are released under the GNU General
! H0 X   Public License, version 2, http://www.gnu.org/copyleft/gpl.html
! H0 X
! H0 X   If you would like to license the source code under different terms,
! H0 X   please contact Gabor Csanyi, gabor@csanyi.net
! H0 X
! H0 X   Portions of this code were written by Noam Bernstein as part of
! H0 X   his employment for the U.S. Government, and are not subject
! H0 X   to copyright in the USA.
! H0 X
! H0 X
! H0 X   When using this software, please cite the following reference:
! H0 X
! H0 X   http://www.libatoms.org
! H0 X
! H0 X  Additional contributions by
! H0 X    Alessio Comisso, Chiara Gattinoni, and Gianpietro Moras
! H0 X
! H0 XXXXXXXXXXXXXXXXXXXXXXXXXXXXXXXXXXXXXXXXXXXXXXXXXXXXXXXXXXXXXXXXXXXXXXXXXXXX

!X
!X TB module
!X
!% General object which handles all the possible tight-binding potentials (TB), re-addressing
!% the calls to the right routines.
!%
!XXXXXXXXXXXXXXXXXXXXXXXXXXXXXXXXXXXXXXXXXXXXXXXXXXXXXXXXXXXXXXXXXXXXXXXXXXXX
!XXXXXXXXXXXXXXXXXXXXXXXXXXXXXXXXXXXXXXXXXXXXXXXXXXXXXXXXXXXXXXXXXXXXXXXXXXXX
#include "error.inc"
module TB_module

use error_module
use system_module, only : dp, inoutput, initialise, finalise, INPUT, current_verbosity, print, &
   DEALLOC_TRACE, PRINT_NORMAL, PRINT_VERBOSE, PRINT_ALWAYS, PRINT_NERD, PRINT_ANAL, optional_default, mpi_id, REAL_SIZE, ALLOC_TRACE, &
   verbosity_push_decrement, verbosity_push, verbosity_pop, system_timer, operator(//)
use mpi_context_module, only : mpi_context, finalise
use linearalgebra_module, only : operator(.feq.), operator(.fne.), operator(.mult.)
use extendable_str_module, only : extendable_str, initialise, finalise, read, string
use dictionary_module, only : dictionary, get_value, set_value, STRING_LENGTH
use paramreader_module, only : param_register, param_read_line
use atoms_types_module, only : assign_pointer
use atoms_module, only : atoms, calc_connect, set_cutoff, assignment(=)
use CInOutput_module, only : write

use QUIP_common_module

use Functions_module, only : f_fermi, f_fermi_deriv
use ApproxFermi_module, only : approxfermi, approx_f_fermi, approx_f_fermi_deriv, initialise, finalise, print
use Matrix_module, only : matrixd, add_identity, inverse
! use RS_SparseMatrix_module
use TB_KPoints_module, only : kpoints, ksum_dup, ksum_distrib, local_ksum, min, max, ksum_distrib_inplace, collect
use TBModel_module, only : has_band_width, has_Fermi_T, has_Fermi_E, get_local_rep_E, get_local_rep_E_force, get_local_rep_E_virial
use TBMatrix_module, only : tbmatrix, tbvector, finalise, wipe, diagonalise, partial_TraceMult, Re_diag, diag_spinor, partial_TraceMult_spinor, TraceMult, matrix_product_sub, &
   multDiag, multDiagRL, zero, transpose_sub, accum_scaled_elem_product, scaled_accum, copy
use TBSystem_module, only : tbsystem, initialise, finalise, wipe, print, setup_atoms, update_orb_local_pot, atom_orbital_spread, &
   scf_e_correction, scf_f_correction, scf_virial_correction, atom_orbital_sum, fill_matrices, fill_dmatrices, fill_these_matrices, &
   SCF_LCN, SCF_GCN, SCF_LOCAL_U, SCF_NONLOCAL_U_DFTB, SCF_NONLOCAL_U_NRL_TB, n_elec, scf_set_atomic_n_mom, scf_set_global_n, &
   calc_orb_local_pot, scf_get_atomic_n_mom, scf_get_global_n, set_type, local_scf_e_correction, fill_sc_matrices, setup_deriv_matrices, &
   add_term_d2scfe_dn2_times_vec, add_term_dscf_e_correction_dn, add_term_d2scfe_dgndn, atom_orbital_spread_mat, ksum_atom_orbital_sum_mat, &
   add_term_dscf_e_correction_dgn, copy_matrices
use TB_GreensFunctions_module, only : greensfunctions, initialise, finalise, wipe, print, calc_dm_from_gs, calc_gs, calc_mod_dm_from_gs, gsum_distrib_inplace

implicit none
private

public :: TB_type
type TB_type
  type(TBSystem) tbsys
  type(Atoms) at
  integer method

  type(TBVector) :: evals, E_fillings, F_fillings, eval_F_fillings
  type(TBMatrix) :: evecs
  type(TBMatrix) :: dm, Hdm, scaled_evecs

  type(MPI_context) :: mpi

  type (GreensFunctions) gf

  logical :: calc_done = .false.
  real(dp) :: fermi_E, fermi_T
  real(dp) :: fermi_E_precision = 1.0e-9_dp
  real(dp) :: homo_e, lumo_e

  character(len=1024) :: init_args_str
  character(len=1024) :: calc_args_str

end type TB_type

public :: Initialise
public :: TB_Initialise_filename
interface Initialise
  module procedure TB_Initialise_inoutput, TB_Initialise_str
end interface Initialise

public :: Finalise
interface Finalise
  module procedure TB_Finalise
end interface Finalise

public :: cutoff
interface cutoff
   module procedure TB_cutoff
end interface

public :: Wipe
interface Wipe
  module procedure TB_Wipe
end interface Wipe

public :: Print
interface Print
  module procedure TB_Print
end interface Print

public :: Setup_atoms
interface Setup_atoms
  module procedure TB_Setup_atoms
end interface Setup_atoms

public :: solve_diag
interface solve_diag
  module procedure TB_solve_diag
end interface

public :: calc
interface calc
  module procedure TB_calc
end interface

public :: calc_diag
interface calc_diag
  module procedure TB_calc_diag
end interface

public :: calc_GF
interface calc_GF
  module procedure TB_calc_GF
end interface

public :: TB_evals

public :: absorption

interface find_fermi_E
  module procedure TB_find_fermi_E
end interface find_fermi_E

interface calc_E_fillings
  module procedure TB_calc_E_fillings
end interface calc_E_fillings

interface calc_F_fillings
  module procedure TB_calc_F_fillings
end interface calc_F_fillings

interface realloc_match_tbsys
  module procedure realloc_match_tbsys_vec, realloc_match_tbsys_mat
end interface realloc_match_tbsys

public :: copy_matrices
interface copy_matrices
  module procedure TB_copy_matrices
end interface copy_matrices

contains


subroutine TB_Initialise_filename(this, args_str, filename, kpoints_obj, mpi_obj, error)
  type(TB_type), intent(inout) :: this
  character(len=*), intent(in) :: args_str
  character(len=*), intent(in) :: filename
  type(KPoints), intent(in), optional :: kpoints_obj
  type(MPI_context), intent(in), optional :: mpi_obj
  integer, intent(out), optional :: error

  type(inoutput) io

  INIT_ERROR(error)

  call Initialise(io, filename, INPUT)

  call Initialise(this, args_str, io, kpoints_obj, mpi_obj, error)
  PASS_ERROR(error)

  call Finalise(io)

end subroutine TB_Initialise_filename

subroutine TB_Initialise_inoutput(this, args_str, io_obj, kpoints_obj, mpi_obj, error)
  type(TB_type), intent(inout) :: this
  character(len=*), intent(in) :: args_str
  type(Inoutput), intent(inout), optional :: io_obj
  type(KPoints), intent(in), optional :: kpoints_obj
  type(MPI_context), intent(in), optional :: mpi_obj
  integer, intent(out), optional :: error

  type(extendable_str) :: ss

  INIT_ERROR(error)

  call Initialise(ss)
  if (present(io_obj)) then
    if (present(mpi_obj)) then
      call read(ss, io_obj%unit, convert_to_string=.true., mpi_comm = mpi_obj%communicator, mpi_id = mpi_obj%my_proc)
    else
      call read(ss, io_obj%unit, convert_to_string=.true.)
    endif
  endif
  call Initialise(this, args_str, string(ss), kpoints_obj, mpi_obj, error)
  PASS_ERROR(error)

  call Finalise(ss)

end subroutine TB_Initialise_inoutput


subroutine TB_Initialise_str(this, args_str, param_str, kpoints_obj, mpi_obj, error)
  type(TB_type), intent(inout) :: this
  character(len=*), intent(in) :: args_str, param_str
  type(KPoints), intent(in), optional :: kpoints_obj
  type(MPI_context), intent(in), optional :: mpi_obj
  integer, intent(out), optional :: error

  INIT_ERROR(error)

  call Finalise(this)

  this%init_args_str = args_str

  if (present(mpi_obj)) then
    this%mpi = mpi_obj
  endif
  call Initialise(this%tbsys, args_str, param_str, kpoints_obj, mpi_obj)
end subroutine TB_Initialise_str

subroutine TB_Finalise(this)
  type(TB_type), intent(inout) :: this

  call Wipe(this)
  call Finalise(this%tbsys)
  call Finalise(this%mpi)
  call Finalise(this%evals)
  call Finalise(this%E_fillings)
  call Finalise(this%F_fillings)
  call Finalise(this%eval_F_fillings)
  call Finalise(this%evecs)
  call Finalise(this%dm)
  call Finalise(this%Hdm)
  call Finalise(this%gf)
end subroutine

subroutine TB_Wipe(this)
  type(TB_type), intent(inout) :: this

  call Wipe(this%tbsys)
  call Wipe(this%evals)
  call Wipe(this%E_fillings)
  call Wipe(this%F_fillings)
  call Wipe(this%eval_F_fillings)
  call Wipe(this%evecs)
  call Wipe(this%dm)
  call Wipe(this%Hdm)
  call Wipe(this%gf)

  this%calc_done = .false.

end subroutine

function TB_cutoff(this)
  type(TB_type), intent(in) :: this
  real(dp) :: TB_cutoff
  TB_cutoff = 0.0_dp ! return zero, because TB does its own connection calculation
end function TB_cutoff

subroutine TB_Print(this, file)
  type(TB_type),    intent(in)           :: this
  type(Inoutput), intent(inout),optional,target:: file

  if (current_verbosity() < PRINT_NORMAL) return

  call Print('TB : ', file=file)

  if (this%calc_done) then
    call print("Fermi_E " // this%Fermi_E //" Fermi_T " // this%Fermi_T)
  else
    call print("Fermi_E, Fermi_T not yet set (no calc done)")
  endif

  call Print (this%tbsys, file=file)
  if (this%calc_done) then
     call print ("homo " // this%homo_e // " lumo " // this%lumo_e // " gap " // (this%lumo_e-this%homo_e), file=file)
  else
    call print("homo, lumo, gap not yet set (no calc done)")
  endif
  call verbosity_push_decrement()
    call print("evals", file=file)
    call Print (this%evals, file=file)
    call verbosity_push_decrement()
      call print("E_fillings", file=file)
      call Print (this%E_fillings, file=file)
      call print("F_fillings", file=file)
      call Print (this%F_fillings, file=file)
      call print("eval_F_fillings", file=file)
      call Print (this%eval_F_fillings, file=file)
      call verbosity_push_decrement()
	call print("evecs", file=file)
	call Print (this%evecs, file=file)
	call print("dm", file=file)
	call Print (this%dm, file=file)
	call print("Hdm", file=file)
	call Print (this%Hdm, file=file)
	call print("gf", file=file)
	call Print (this%gf, file=file)
      call verbosity_pop()
    call verbosity_pop()
  call verbosity_pop()

end subroutine TB_Print

subroutine TB_copy_matrices(this, Hd, Sd, Hz, Sz, index)
     type(TB_type), intent(in) :: this
     real(dp), intent(inout), optional, dimension(:,:) :: Hd, Sd
     complex(dp), intent(inout), optional, dimension(:,:) :: Hz, Sz
     integer, intent(in), optional :: index

     call copy_matrices(this%tbsys, Hd, Sd, Hz, Sz, index)
end subroutine TB_copy_matrices

<<<<<<< HEAD
=======

>>>>>>> f3fb1faf
subroutine TB_Setup_atoms(this, at, is_noncollinear, is_spinpol_no_scf, args_str, error)
  type(TB_type), intent(inout) :: this
  type(Atoms), intent(in) :: at
  logical, intent(in), optional :: is_noncollinear, is_spinpol_no_scf
  character(len=*), intent(in), optional :: args_str
  integer, intent(out), optional :: error

  INIT_ERROR(error)

  call wipe(this%tbsys)
  call setup_atoms(this%tbsys, at, is_noncollinear, is_spinpol_no_scf, args_str, this%mpi, error=error)
  PASS_ERROR(error)

  this%at = at
  call set_cutoff(this%at, this%tbsys%tbmodel%cutoff)
  call calc_connect(this%at, own_neighbour=.true.)

end subroutine TB_setup_atoms


subroutine realloc_match_tbsys_vec(tbsys, vec)
  type(TBSystem), intent(in) :: tbsys
  type(TBVector), intent(inout) :: vec

  if (vec%N /= tbsys%N .or. vec%n_vectors /= tbsys%n_matrices) then
    call Finalise(vec)
    call Initialise(vec, tbsys%N, tbsys%n_matrices)
  endif
end subroutine realloc_match_tbsys_vec

subroutine realloc_match_tbsys_mat(tbsys, mat)
  type(TBSystem), intent(in) :: tbsys
  type(TBMatrix), intent(inout) :: mat

  if (mat%N /= tbsys%N .or. mat%n_matrices /= tbsys%n_matrices) then
    call Finalise(mat)
    call Initialise(mat, tbsys%N, tbsys%n_matrices, tbsys%complex_matrices, &
      scalapack_obj=tbsys%scalapack_my_matrices)
  endif
end subroutine realloc_match_tbsys_mat

subroutine TB_solve_diag(this, need_evecs, use_fermi_E, fermi_E, w_n, use_prev_charge, AF, error)
  type(TB_type), intent(inout) :: this
  logical, intent(in), optional :: need_evecs
  logical, optional, intent(in) :: use_Fermi_E
  real(dp), optional, intent(inout) :: fermi_E
  real(dp), pointer, intent(in) :: w_n(:)
  logical, optional, intent(in) :: use_prev_charge
  type(ApproxFermi), intent(inout), optional :: AF
  integer, intent(out), optional :: error

  logical my_use_prev_charge

  real(dp), pointer :: scf_orbital_n(:), scf_orbital_m(:,:)
  real(dp) :: global_N
  real(dp), pointer :: local_N(:), local_mom(:,:), local_pot(:)
  logical do_evecs

  integer diag_error
  integer :: max_iter = 1
  integer iter
  logical scf_converged

  INIT_ERROR(error)

  my_use_prev_charge = optional_default(.false., use_prev_charge)

  if (this%at%cutoff < this%tbsys%tbmodel%cutoff) &
    call print ("WARNING: Called TB_solve_diag with messed up cutoff in atoms: cutoff "// &
                this%at%cutoff // " < " // this%tbsys%tbmodel%cutoff)

  if (present(AF)) then
    if (present(use_fermi_E)) then
      if (use_fermi_E) then
	if (AF%n_poles == 0) then
	  call system_abort("Called solve_diag with use_fermi_E and AF that is uninitialized")
	endif
      else
	if (AF%band_width .feq. 0.0_dp) then
	  call system_abort("Called solve_diag with .not. use_fermi_E and AF that has no band_width")
	endif
      endif
    endif
  endif

  if (this%tbsys%scf%active) then
    max_iter= this%tbsys%scf%max_iter
  endif

  if (this%tbsys%scf%active) then
    if (my_use_prev_charge) then

      if (assign_pointer(this%at, 'local_N', local_N)) then
	call print("TB_solve_diag calling set_atomic_n_mom(this%tbsys%scf) using this%at:local_N", PRINT_VERBOSE)
      else
	call print("TB_solve_diag got use_prev_charge, but no local_N value is defined", PRINT_ALWAYS)
      endif
      if (assign_pointer(this%at, 'local_mom', local_mom)) then
	call print("TB_solve_diag calling set_atomic_n_mom(this%tbsys%scf) using this%at:local_mom", PRINT_VERBOSE)
      else
	call print("TB_solve_diag got use_prev_charge, but no local_mom value is defined", PRINT_ALWAYS)
      endif
      if (assign_pointer(this%at, 'local_pot', local_pot)) then
	call print("TB_solve_diag calling set_atomic_n_mom(this%tbsys%scf) using this%at:local_pot", PRINT_VERBOSE)
      else
	call print("TB_solve_diag got use_prev_charge, but no local_pot value is defined", PRINT_ALWAYS)
      endif

      call scf_set_atomic_n_mom(this%tbsys, local_N, local_mom, local_pot)

      if (get_value(this%at%params, 'global_N', global_N)) then
	call print("TB_solve_diag calling set_global_N(this%tbsys%scf from this%at:global_N", PRINT_VERBOSE)
	call scf_set_global_N(this%tbsys, w_n, global_N)
      else
	call scf_set_global_N(this%tbsys, w_n)
	call print("TB_solve_diag got use_prev_charge, but no global_N value is defined", PRINT_ALWAYS)
      endif

    else
      nullify(local_N)
      nullify(local_mom)
      nullify(local_pot)
      call scf_set_atomic_n_mom(this%tbsys, local_N, local_mom, local_pot)
      call scf_set_global_N(this%tbsys, w_n)
    endif
  endif

  do_evecs = .false.
  if (present(need_evecs)) do_evecs = need_evecs
  do_evecs = do_evecs .or. this%tbsys%scf%active

  call realloc_match_tbsys(this%tbsys, this%evals)
  if (do_evecs) then
    call realloc_match_tbsys(this%tbsys, this%evecs)
  endif

  nullify(scf_orbital_n)
  nullify(scf_orbital_m)
  if (this%tbsys%scf%active) then
    allocate(scf_orbital_n(this%tbsys%N))
    if (this%tbsys%noncollinear) then
      allocate(scf_orbital_m(3,this%tbsys%N))
    endif
  endif
  call fill_sc_matrices(this%tbsys, this%at)

  call calc_orb_local_pot(this%tbsys, w_n)

  iter = 1
  scf_converged = .false.
  if(this%tbsys%scf%active) call print("TB starting SCF iterations")
  do while (iter <= max_iter .and. .not. scf_converged)

    call fill_matrices(this%tbsys, this%at)

    if (this%tbsys%tbmodel%is_orthogonal) then
      if (do_evecs) then
	call diagonalise(this%tbsys%H, this%evals, this%evecs, error = diag_error)
      else
	call diagonalise(this%tbsys%H, this%evals, error = diag_error)
      end if
    else
      if (do_evecs) then
	call diagonalise(this%tbsys%H, this%tbsys%S, this%evals, this%evecs, error = diag_error)
      else
	call diagonalise(this%tbsys%H, this%tbsys%S, this%evals, error = diag_error)
      endif
    endif

    if (diag_error /= 0) then
      if (this%mpi%my_proc == 0) then
	call write(this%at, "atom_dump_bad_diagonalise."//mpi_id()//".xyz")
      endif
      RAISE_ERROR_WITH_KIND(diag_error, "TB_solve_diag got error " // diag_error // " from diagonalise", error)
    endif

    if (this%tbsys%scf%active) then
      call calc_E_fillings(this, use_fermi_e, fermi_E, AF, w_n)
      call calc_dm_from_evecs(this)
      call calc_local_orbital_num(this, scf_orbital_n)
      if (this%tbsys%noncollinear) call calc_local_orbital_mom(this, scf_orbital_m)
      scf_converged = update_orb_local_pot(this%tbsys, this%at, iter, w_n, scf_orbital_n, scf_orbital_m)
    else
      scf_converged = .true.
    endif
    iter = iter + 1

    if (current_verbosity() >= PRINT_VERBOSE) then
      if (this%tbsys%scf%active) then
	if (assign_pointer(this%at, 'local_N', local_N) .or. assign_pointer(this%at, 'local_mom', local_mom) .or. &
	    assign_pointer(this%at, 'local_pot', local_pot)) then
	   call scf_get_atomic_n_mom(this%tbsys, local_N, local_mom, local_pot)
	endif
	if (get_value(this%at%params, 'global_N', global_N)) then
	  call scf_get_global_N(this%tbsys, global_N)
	  call set_value(this%at%params, 'global_N', global_N)
	endif
      endif
      call write(this%at, 'stdout', prefix="SCF_ITER_"//iter)
    endif ! VERBOSE

  end do

  if (this%tbsys%scf%active) then
    if (assign_pointer(this%at, 'local_N', local_N) .or. assign_pointer(this%at, 'local_mom', local_mom) .or. &
        assign_pointer(this%at, 'local_pot', local_pot)) then
       call scf_get_atomic_n_mom(this%tbsys, local_N, local_mom, local_pot)
    endif
    if (get_value(this%at%params, 'global_N', global_N)) then
      call scf_get_global_N(this%tbsys, global_N)
      call set_value(this%at%params, 'global_N', global_N)
    endif
  endif

  if (associated(scf_orbital_n)) deallocate(scf_orbital_n)
  if (associated(scf_orbital_m)) deallocate(scf_orbital_m)

  if (.not. scf_converged) then
    call print("WARNING: TB_solve_diag failed to converge SCF in TB_solve_diag", PRINT_ALWAYS)
  endif

  if (this%tbsys%scf%active .and. scf_converged ) call print("TB SCF iterations converged")
end subroutine TB_solve_diag

subroutine TB_calc(this, at, energy, local_e, forces, virial, local_virial, args_str, &
  use_fermi_E, fermi_E, fermi_T, band_width, AF, dH, dS, index, error)

  type(TB_type), intent(inout) :: this
  type(Atoms), intent(inout) :: at
  real(dp), intent(out), optional :: energy
  real(dp), intent(out), optional :: local_e(:)
  real(dp), intent(out), optional :: forces(:,:), local_virial(:,:)
  real(dp), intent(out), optional :: virial(3,3)
  character(len=*), intent(in), optional :: args_str
  logical, optional :: use_fermi_E
  real(dp), intent(inout), optional :: fermi_E, fermi_T, band_width
  type(ApproxFermi), intent(inout), optional :: AF
  real(dp), optional, intent(inout), dimension(:,:,:,:) :: dH
  real(dp), optional, intent(inout), dimension(:,:,:,:) :: dS
  integer, optional, intent(in) :: index
  integer, intent(out), optional :: error

  real(dp) :: my_energy
  logical :: my_use_Fermi_E
  real(dp) :: my_Fermi_E, my_Fermi_T, my_band_width
  character(len=STRING_LENGTH) :: solver_arg
  logical :: noncollinear, spinpol_no_scf, use_prev_charge, do_evecs
  type(ApproxFermi) :: my_AF
  logical :: do_at_local_N
  real(dp), pointer :: local_N_p(:)

  type(Dictionary) :: params
  logical :: has_atom_mask_name
  character(STRING_LENGTH) :: atom_mask_name
  real(dp) :: r_scale, E_scale
  logical :: do_rescale_r, do_rescale_E

  INIT_ERROR(error)

  call system_timer("TB_calc")
  call system_timer("TB_calc/prep")

  if (present(args_str)) then
    this%calc_args_str = args_str
    call initialise(params)
    call param_register(params, 'solver', 'DIAG', solver_arg, help_string="No help yet.  This source file was $LastChangedBy$")
    call param_register(params, 'noncollinear', 'F', noncollinear, help_string="No help yet.  This source file was $LastChangedBy$")
    call param_register(params, 'spinpol_no_scf', 'F', spinpol_no_scf, help_string="No help yet.  This source file was $LastChangedBy$")
    call param_register(params, 'use_prev_charge', 'F', use_prev_charge, help_string="No help yet.  This source file was $LastChangedBy$")
    call param_register(params, 'do_at_local_N', 'F', do_at_local_N, help_string="No help yet.  This source file was $LastChangedBy$")
    call param_register(params, 'do_evecs', 'F', do_evecs, help_string="No help yet.  This source file was $LastChangedBy$")
    call param_register(params, 'atom_mask_name', 'NONE', atom_mask_name, has_value_target=has_atom_mask_name, help_string="No help yet.  This source file was $LastChangedBy$")
    call param_register(params, 'r_scale', '1.0',r_scale, has_value_target=do_rescale_r, help_string="Recaling factor for distances. Default 1.0.")
    call param_register(params, 'E_scale', '1.0',E_scale, has_value_target=do_rescale_E, help_string="Recaling factor for energy. Default 1.0.")
    if (.not. param_read_line(params, args_str, ignore_unknown=.true.,task='TB_Calc args_str')) then
      call system_abort("TB_calc failed to parse args_str='"//trim(args_str)//"'")
    endif
    call finalise(params)

    call set_type(this%tbsys%scf, args_str)

    if(has_atom_mask_name) then
       RAISE_ERROR('TB_Calc: atom_mask_name found, but not supported', error)
    endif
    if (do_rescale_r .or. do_rescale_E) then
       RAISE_ERROR("TB_Calc: rescaling of potential with r_scale and E_scale not implemented!", error)
    end if
  else
    this%calc_args_str = ''
    solver_arg = 'DIAG'
    noncollinear = .false.
    spinpol_no_scf = .false.
    do_evecs = .false.
    use_prev_charge = .false.
    do_at_local_N = .false.
  endif
  call setup_atoms(this, at, noncollinear, spinpol_no_scf, args_str, error=error)
  PASS_ERROR(error)

  if( present(local_virial) ) then
     RAISE_ERROR("TB_Calc: local_virial calculation requested, but not implemented yet",error)
  endif

  if(current_verbosity() > PRINT_NERD) then
     call write(this%at, "tb_calc_atomslog.xyz", append=.true.)
  end if

  call system_timer("TB_calc/prep")

  ! local_N_p points to at property local_N if do_at_local_N is true and at property local_N is defined
  nullify(local_N_p)
  if (do_at_local_N) then
    if (.not. assign_pointer(this%at, 'local_N', local_N_p)) &
      call system_abort("TB_calc got do_at_local_N=T, but failed to find local_N property")
  endif

  select case (trim(solver_arg))
    case ('DIAG')
      call system_timer("TB_calc/DIAG_calc_diag")
      my_energy = calc_diag(this, use_fermi_E, fermi_E, fermi_T, local_e, local_N_p, forces, virial, &
	use_prev_charge = use_prev_charge, AF=AF, do_evecs = do_evecs, dH=dH, dS=dS, index=index, error=error)
      call system_timer("TB_calc/DIAG_calc_diag")
    case ('GF')
      call system_timer("TB_calc/GF_calc_GF")
      if (present(virial)) call system_abort("No virial with GF (yet?)")
      my_energy =  calc_GF(this, use_fermi_E, fermi_E, fermi_T, band_width, local_e, local_N_p, forces, AF)
      call system_timer("TB_calc/GF_calc_GF")
    case ('DIAG_GF')
      call system_timer("TB_calc/DIAG_GF")
      call system_timer("TB_calc/DIAG_GF_prep")
      if (present(virial)) call system_abort("No virial with GF (yet?)")

      if (.not. has_Fermi_T(my_fermi_T, this%tbsys%tbmodel, Fermi_T, this%calc_args_str)) &
	call system_abort("TB_calc called without Fermi_T for model without default Fermi_T")
      if (.not. has_band_width(my_band_width, this%tbsys%tbmodel, band_width, this%calc_args_str)) &
	call system_abort("TB_calc called without band_width for model without default band_width")

      ! default to constant mu, for now at least
      my_use_fermi_E = optional_default(.true., use_fermi_E)

      if (my_use_Fermi_E .and. .not. present(AF)) then
	  if (.not. has_Fermi_E(my_Fermi_E, this%tbsys%tbmodel, Fermi_E, this%calc_args_str)) &
	    call system_abort("Called TB_calc with use_Fermi_E but neither AF nor Fermi_E nor TB Model with default Fermi_E")
      endif

      if (present(AF)) then
	my_AF = AF
      else
	call Initialise(my_AF, my_Fermi_E, my_Fermi_T, my_band_width)
      end if
      call system_timer("TB_calc/DIAG_GF_prep")

      call system_timer("TB_calc/DIAG_GF_calc_diag")
      my_energy = calc_diag(this, my_use_fermi_E, local_e = local_e, &
        local_N = local_N_p, use_prev_charge = use_prev_charge, do_evecs = do_evecs, &
          AF = my_AF)
      call system_timer("TB_calc/DIAG_GF_calc_diag")
      if (present(forces)) then
	call system_timer("TB_calc/DIAG_GF_calc_GF")
	my_energy = calc_GF(this, use_fermi_E = .true., local_e = local_e, local_N = local_N_p, forces = forces, AF = my_AF)
	call system_timer("TB_calc/DIAG_GF_calc_GF")
      endif
      call finalise(my_AF)
      call system_timer("TB_calc/DIAG_GF")
    case default
      call system_abort("TB_calc confused by args '" // trim(solver_arg) // "'")
  end select

  if (present(energy)) energy = my_energy
  call system_timer("TB_calc")

  this%calc_done = .true.

  call copy_atoms_fields(this%at, at)


end subroutine TB_calc

subroutine copy_atoms_fields(from_at, to_at)
  type(Atoms), intent(in):: from_at
  type(Atoms), intent(inout):: to_at

  real(dp), pointer :: from_R1(:), to_R1(:), from_R2(:,:), to_R2(:,:)
  real(dp) :: from_R

  if (assign_pointer(from_at, 'local_N', from_R1) .and. &
      assign_pointer(to_at, 'local_N', to_R1)) then
    to_R1 = from_R1
  endif
  if (assign_pointer(from_at, 'local_mom', from_R2) .and. &
      assign_pointer(to_at, 'local_mom', to_R2)) then
    to_R2 = from_R2
  endif
  if (assign_pointer(from_at, 'local_N', from_R1) .and. &
      assign_pointer(to_at, 'local_N', to_R1)) then
    to_R1 = from_R1
  endif
  if (assign_pointer(from_at, 'local_E', from_R1) .and. &
      assign_pointer(to_at, 'local_E', to_R1)) then
    to_R1 = from_R1
  endif
  if (assign_pointer(from_at, 'local_pot', from_R1) .and. &
      assign_pointer(to_at, 'local_pot', to_R1)) then
    to_R1 = from_R1
  endif

  if (get_value(from_at%params, 'global_dN', from_R)) then
    call set_value(to_at%params, 'global_dN', from_R)
  endif

end subroutine copy_atoms_fields

function TB_calc_diag(this, use_fermi_E, fermi_E, fermi_T, local_e, local_N, forces, virial, use_prev_charge, AF, do_evecs, dH, dS, index, error)
  type(TB_type), intent(inout) :: this
  logical, optional :: use_fermi_E
  real(dp), intent(inout), optional :: fermi_E, fermi_T
  real(dp), intent(out), target, optional :: local_e(:)
  real(dp), intent(out), pointer, optional :: local_N(:)
  real(dp), intent(out), optional :: forces(:,:)
  real(dp), intent(out), optional :: virial(3,3)
  logical, optional, intent(in) :: use_prev_charge
  type(ApproxFermi), intent(inout), optional :: AF
  logical, optional :: do_evecs
  real(dp), optional, intent(inout), dimension(:,:,:,:) :: dH
  real(dp), optional, intent(inout), dimension(:,:,:,:) :: dS
  integer, optional, intent(in) :: index
  integer, intent(out), optional :: error
  real(dp) :: TB_calc_diag

  real(dp), allocatable :: forces_scf(:,:)
  real(dp) :: virial_scf(3,3)
  real(dp), allocatable :: local_e_scf(:), local_e_rep(:)
  real(dp) :: global_e_scf
  real(dp), pointer :: u_local_e(:)
  real(dp) :: u_e, u_e_scf, u_e_rep
  integer :: i
  logical :: u_do_evecs, do_local_N, do_local_e

  type(Dictionary) :: params

  real(dp), pointer :: w_e(:)
  real(dp), pointer :: w_n(:)

  INIT_ERROR(error)

  call system_timer("TB_calc_diag")
  call system_timer("TB_calc_diag/prep")
  call print("TB_calc_diag starting", PRINT_VERBOSE)

  if (.not. assign_pointer(this%at, "weight", w_e)) then
    nullify(w_e)
  else
    call print("Using weight from atom properties for w_e", PRINT_VERBOSE)
  endif
  if (.not. assign_pointer(this%at, "weight_n", w_n)) then
    if (.not. assign_pointer(this%at, "weight", w_n)) then
      nullify(w_n)
    else
      call print("Using weight from atom properties for w_n", PRINT_VERBOSE)
    endif
  else
    call print("Using weight_n from atom properties for w_n", PRINT_VERBOSE)
  endif

  if (associated(w_e) .and. (present(forces) .or. present(virial))) then
    if (maxval(w_e) .ne. 1.0_dp .or. minval(w_e) .ne. 1.0_dp)  then
      call system_abort ("TB_calc_diag can't do forces or virial of weighted energy")
    endif
  endif

  do_local_N = .false.
  if (present(local_N)) then
    if (associated(local_N)) then
      if (size(local_N) == this%at%N) then
	do_local_N = .true.
      else
	if (size(local_N) /= 0) &
	  call system_abort("TB_calc_diag called with size(local_N)="//size(local_N)// &
			    " not 0, and not matching this%at%N="//this%at%N)
      endif
    endif
  endif
  do_local_e = .false.
  if (present(local_e)) then
    if (size(local_e) == this%at%N) then
      do_local_e = .true.
    else
      if (size(local_e) /= 0) &
	call system_abort("TB_calc_diag called with size(local_e)="//size(local_e)// &
	                  " not 0, and not matching this%at%N="//this%at%N)
    endif
  endif

  u_do_evecs = optional_default(.false., do_evecs) .or. present(forces) .or. present(virial) .or. &
	     do_local_e .or. associated(w_e) .or. &
	     do_local_N .or. associated(w_n) .or. this%tbsys%scf%active
  if (u_do_evecs) call print("evecs are needed", PRINT_VERBOSE)

  if (.not. has_fermi_T(this%fermi_T, this%tbsys%tbmodel, fermi_T, this%calc_args_str)) &
    call system_abort("TB_calc_diag called without fermi_T for a TB model without default fermi T")
  call system_timer("TB_calc_diag/prep")

  call initialise(params)
  call param_register(params, 'fermi_e_precision', ''//this%fermi_E_precision, this%fermi_E_precision, help_string="No help yet.  This source file was $LastChangedBy$")
  if (.not. param_read_line(params, this%calc_args_str, ignore_unknown=.true.,task='TB_calc_diag fermi_e_precision')) then
    call system_abort("TBModel_has_fermi_e failed to parse this%calc_args_str='"//trim(this%calc_args_str)//"'")
  endif
  call finalise(params)

  call system_timer("TB_calc_diag/solve_diag")
  call print("TB_calc_diag solve_diag", PRINT_VERBOSE)
  call solve_diag(this, u_do_evecs, use_fermi_e, Fermi_E, w_n, use_prev_charge=use_prev_charge, AF=AF, error=error)
  call system_timer("TB_calc_diag/solve_diag")
  PASS_ERROR_WITH_INFO("TB_calc got error from solve_diag", error)

  call system_timer("TB_calc_diag/calc_EFV")
  allocate(local_e_rep(this%at%N))
  do i=1, this%at%N
    local_e_rep(i) = get_local_rep_E(this%tbsys%tbmodel, this%at, i)
  end do

  if (present(fermi_T)) then
    if (fermi_T .fne. this%fermi_T) then
      this%fermi_T = fermi_T
    endif
  endif
  if (present(fermi_E)) then
    if (fermi_E .fne. this%fermi_E) then
      this%fermi_E = fermi_E
    endif
  endif

  call system_timer("TB_calc_diag/calc_EFV/calc_E_fillings")
  call calc_E_fillings(this, use_fermi_E, fermi_E, AF, w_n)
  call system_timer("TB_calc_diag/calc_EFV/calc_E_fillings")
  if (present(AF)) then
    call print("TB_calc_diag using AF Fermi_E " // AF%Fermi_E // " band_width " // AF%band_width // " n_poles " // AF%n_poles, PRINT_VERBOSE)
  else
    call print("TB_calc_diag has Fermi_E " // this%Fermi_E // " Fermi_T " // this%Fermi_T, PRINT_VERBOSE)
  endif

  if (do_local_e .or. associated(w_e) .or. do_local_N .or. associated(w_n)) then
    call print("TB_calc_diag calculating per atom stuff", PRINT_VERBOSE)
    call system_timer("TB_calc_diag/calc_EFV/calc_dm_for_local_stuff")
    call calc_dm_from_evecs(this, .false.)
    call system_timer("TB_calc_diag/calc_EFV/calc_dm_for_local_stuff")

    call system_timer("TB_calc_diag/calc_EFV/calc_local_stuff")
    if (do_local_e) then
      u_local_e => local_e
    else
      allocate(u_local_e(this%at%N))
    endif
    allocate(local_e_scf(this%at%N))

    call calc_local_atomic_energy(this, u_local_e)
    call local_scf_e_correction(this%tbsys, this%at, local_e_scf, global_e_scf, w_n)
    call print("TB_calc_diag got sum(local_energies) eval " // sum(u_local_e) // &
	       " scf " // sum(local_e_scf) // " rep " // sum(local_e_rep), PRINT_VERBOSE)
    u_local_e = u_local_e + local_e_scf + local_e_rep

    if (associated(w_e)) then
      u_local_e = u_local_e + global_e_scf/sum(w_e)
      TB_calc_diag = sum(w_e*u_local_e)
    else
      u_local_e = u_local_e + global_e_scf/size(u_local_e)
      TB_calc_diag = sum(u_local_e)
    endif

    deallocate(local_e_scf)
    if (.not. present(local_e)) deallocate(u_local_e)

    if (do_local_N) call calc_local_atomic_num(this, local_N)

    call system_timer("TB_calc_diag/calc_EFV/calc_local_stuff")
  else ! no local E or N required
    call system_timer("TB_calc_diag/calc_EFV/E_calc")
    u_e = ksum_dup(this%tbsys%kpoints, sum(this%evals%data_d*this%E_fillings%data_d,dim=1))
    u_e_rep = sum(local_e_rep)
    u_e_scf = scf_e_correction(this%tbsys, this%at, w_n)
    call print("TB_calc_diag got energies eval " // u_e // " scf " // u_e_scf // " rep " // u_e_rep, PRINT_VERBOSE)
    TB_calc_diag = u_e + u_e_rep + u_e_scf
    call system_timer("TB_calc_diag/calc_EFV/E_calc")
  endif

  if (present(forces) .or. present(virial)) then
    call print("TB_calc_diag calculating forces", PRINT_VERBOSE)
    call calc_F_fillings(this, .not. this%tbsys%tbmodel%is_orthogonal, AF)
    call system_timer("TB_calc_diag/calc_EFV/calc_dm_for_FV")
    call calc_dm_from_evecs(this, .true.)
    call system_timer("TB_calc_diag/calc_EFV/calc_dm_for_FV")
    if (present(forces)) then
      call system_timer("TB_calc_diag/calc_EFV/calculate_forces")
      forces =  calculate_forces_diag(this, dH, dS, index)
      allocate(forces_scf(3,this%at%N))
      forces_scf = scf_f_correction(this%tbsys, this%at)
      forces = forces + forces_scf
      deallocate(forces_scf)
      call system_timer("TB_calc_diag/calc_EFV/calculate_forces")
    end if
    if (present(virial)) then
      call system_timer("TB_calc_diag/calc_EFV/calculate_virial")
      virial = calculate_virial_diag(this)
      virial_scf = scf_virial_correction(this%tbsys, this%at)
      virial = virial + virial_scf
    call system_timer("TB_calc_diag/calc_EFV/calculate_virial")
    end if
  endif

  call system_timer("TB_calc_diag/calc_EFV")
  call system_timer("TB_calc_diag")
  call print("TB_calc_diag ending", PRINT_VERBOSE)

end function TB_calc_diag


function TB_calc_GF(this, use_fermi_E, fermi_E, fermi_T, band_width, local_e, local_N, forces, AF, SelfEnergy)
  type(TB_type), intent(inout) :: this
  logical, intent(in), optional :: use_fermi_E
  real(dp), intent(inout), optional :: fermi_E
  real(dp), intent(in), optional :: fermi_T, band_width
  real(dp), intent(out), target, optional :: local_e(:)
  real(dp), intent(out), pointer, optional :: local_N(:)
  real(dp), intent(out), optional :: forces(:,:)
  type(ApproxFermi), intent(inout), optional, target :: AF
  type(TBMatrix), intent(in), optional :: SelfEnergy(:)
  real(dp) :: TB_calc_GF

  logical find_new_fermi_E
  type(ApproxFermi), pointer :: u_AF
  logical local_u_AF
  real(dp), allocatable :: forces_scf(:,:)

  integer i

  real(dp), pointer :: u_local_e(:)
  real(dp), allocatable :: local_e_rep(:), local_e_scf(:)
  real(dp) :: global_e_scf

  real(dp), pointer :: w_e(:)
  real(dp), pointer :: w_n(:)
  real(dp) :: use_band_width

  logical :: do_local_e, do_local_N

  call system_timer("TB_calc_GF")
  call print("TB_calc_GF starting", PRINT_VERBOSE)

  do_local_N = .false.
  if (present(local_N)) then
    if (associated(local_N)) then
      if (size(local_N) == this%at%N) then
	do_local_N = .true.
      else
	if (size(local_N) /= 0) &
	  call system_abort("TB_calc_diag called with size(local_N)="//size(local_N)// &
			    " not 0, and not matching this%at%N="//this%at%N)
      endif
    endif
  endif
  do_local_e = .false.
  if (present(local_e)) then
    if (size(local_e) == this%at%N) then
      do_local_e = .true.
    else
      if (size(local_e) /= 0) &
	call system_abort("TB_calc_diag called with size(local_e)="//size(local_e)// &
	                  " not 0, and not matching this%at%N="//this%at%N)
    endif
  endif

  call system_timer("TB_calc_GF_prep")
  if (.not. assign_pointer(this%at, "weight", w_e)) then
    nullify(w_e)
  else
    call print("Using weights from atom properties for w_e", PRINT_VERBOSE)
  endif
  if (.not. assign_pointer(this%at, "weight", w_n)) then
    nullify(w_n)
  else
    call print("Using weights from atom properties for w_n", PRINT_VERBOSE)
  endif

  find_new_fermi_E = .false.
  if (present(use_fermi_E)) find_new_fermi_E = .not. use_fermi_E

  if (find_new_fermi_E .and. present(forces)) then
    call system_abort("TB_calc_GF an't do constant N with forces yet")
  endif

  if (.not. find_new_fermi_E .and. (.not. has_fermi_E(this%fermi_e, this%tbsys%tbmodel, fermi_E, this%calc_args_str) .and. &
      .not. present(AF))) then
    call system_abort("called calc_GF with use_fermi_E but no fermi_E or AF")
  endif

  if ((present(fermi_E) .or. present(fermi_T) .or. present(band_width)) .and. present(AF)) then
    call system_abort("calc_GF has AF as well as fermi_e, fermi_T, or band_width present - don't know which one to use")
  endif

  if (present(AF)) then
    u_AF => AF
    local_u_AF = .false.
  else
    allocate(u_AF)
    local_u_AF = .true.
  endif

  if (find_new_fermi_E) then
    call print("TB_calc_GF: finding our own Fermi level", PRINT_VERBOSE)

    if (.not. has_fermi_T(this%fermi_T, this%tbsys%tbmodel, fermi_T, this%calc_args_str)) &
      call system_abort("TB_calc_GF called without Fermi_T for TB Model without default Fermi_T")

    if (.not. has_band_width(u_AF%band_width, this%tbsys%tbmodel, band_width, this%calc_args_str)) &
      call system_abort("TB_calc_GF called without band_width for TB Model without default band_width")

    !call verbosity_push_increment()
    call solve_diag(this, .false., fermi_E = fermi_E, w_n = w_n, AF = u_AF)
    !call verbosity_pop()
  else
    if (has_fermi_E(this%fermi_e, this%tbsys%tbmodel, fermi_E, this%calc_args_str) .and. &
        has_fermi_T(this%fermi_T, this%tbsys%tbmodel, fermi_T, this%calc_args_str) .and. &
        has_band_width(use_band_width, this%tbsys%tbmodel, band_width, this%calc_args_str)) then
      call print("Initialising ApproxFermi using fermi_e " // this%fermi_e // " fermi_T " // this%fermi_T // &
	" band_width "// use_band_width, PRINT_VERBOSE)
      call Initialise(u_AF, this%Fermi_E, this%fermi_T, use_band_width)
    else
      call system_abort("find_new_fermi_E is false, but we are missing fermi_e, fermi_T or band_width for Initialise(AF...)")
    endif
  endif

  call print("TB_calc_diag has Fermi_E " // this%Fermi_E // " Fermi_T " // this%Fermi_T, PRINT_VERBOSE)

  call verbosity_push_decrement()
  call print("TB_calc_GF using ApproxFermi:")
  call print(u_AF)
  call verbosity_pop()

  call Initialise(this%gf, u_AF%z, u_AF%a, this%tbsys)
  this%gf%tbsys%scf = this%tbsys%scf

  if (local_u_AF) then
    call finalise(u_AF)
  endif
  call system_timer("TB_calc_GF_prep")

  call system_timer("TB_calc_GF_calc_Gs")
  call print("TB_calc_GF calculating Gs", PRINT_VERBOSE)
  call calc_Gs(this%gf, this%at, SelfEnergy)
  call system_timer("TB_calc_GF_calc_Gs")

  call system_timer("TB_calc_GF_calc_EFV")
  call print("TB_calc_GF calculating dm from Gs", PRINT_VERBOSE)
  call calc_dm_from_Gs(this%gf)

  call print("TB_calc_GF calculating energy, number", PRINT_VERBOSE)

  if (do_local_e) then
    u_local_e => local_e
  else
    allocate(u_local_e(this%at%N))
  endif

  allocate(local_e_rep(this%at%N))
  allocate(local_e_scf(this%at%N))
  do i=1, this%at%N
    local_e_rep(i) = get_local_rep_E(this%tbsys%tbmodel, this%at, i)
  end do

  call calc_local_atomic_energy_GF(this, u_local_e)
  call local_scf_e_correction(this%tbsys, this%at, local_e_scf, global_e_scf, w_n)
  u_local_e = u_local_e + local_e_scf + local_e_rep

  if (associated(w_e)) then
    u_local_e = u_local_e + global_e_scf/sum(w_e)
    TB_calc_GF = sum(u_local_e*w_e)
  else
    u_local_e = u_local_e + global_e_scf/size(u_local_e)
    TB_calc_GF = sum(u_local_e)
  endif

  if (.not. present(local_e)) deallocate(u_local_e)
  deallocate(local_e_rep)
  deallocate(local_e_scf)

  if (do_local_N) call calc_local_atomic_num_GF(this, local_N)

  if (present(forces)) then
    call print("TB_calc_GF calculating forces", PRINT_VERBOSE)
    forces = calculate_forces_GF(this, w_e, w_n)
    allocate(forces_scf(3,this%at%N))
    forces_scf = scf_f_correction(this%gf%tbsys, this%at)
    forces = forces + forces_scf
    deallocate(forces_scf)
  endif
  call system_timer("TB_calc_GF_calc_EFV")
  call system_timer("TB_calc_GF")

  call print("TB_calc_GF finished", PRINT_VERBOSE)

end function TB_calc_GF

subroutine calc_local_atomic_energy_GF(this, local_e)
  type(TB_type), intent(inout) :: this
  real(dp), intent(inout) :: local_e(:)

  local_e = local_ksum(this%gf%tbsys%kpoints, atom_orbital_sum(this%gf%tbsys, &
			real(partial_TraceMult(this%gf%dm, this%gf%tbsys%H, &
    a_H=.true., b_H=.false.))))
  call ksum_distrib_inplace(this%gf%tbsys%kpoints, local_e)
end subroutine calc_local_atomic_energy_GF

subroutine calc_local_atomic_num_GF(this, local_N)
  type(TB_type), intent(inout) :: this
  real(dp), intent(inout) :: local_N(:)

  local_N = local_ksum(this%gf%tbsys%kpoints, atom_orbital_sum(this%gf%tbsys, &
			real(partial_TraceMult(this%gf%dm, this%gf%tbsys%S, &
    a_H=.true., b_H=.false.))))
  call ksum_distrib_inplace(this%gf%tbsys%kpoints, local_N)
end subroutine calc_local_atomic_num_GF

subroutine calc_local_atomic_energy(this, local_e)
  type(TB_type), intent(inout) :: this
  real(dp), intent(inout) :: local_e(:)

  local_e = local_ksum(this%tbsys%kpoints, atom_orbital_sum(this%tbsys, &
			real(partial_TraceMult(this%dm, this%tbsys%H, &
    a_H=.true., b_H=.false.))))
  call ksum_distrib_inplace(this%tbsys%kpoints, local_e)
end subroutine calc_local_atomic_energy

subroutine calc_local_atomic_num(this, local_N)
  type(TB_type), intent(inout) :: this
  real(dp), intent(inout) :: local_N(:)

  if (this%tbsys%tbmodel%is_orthogonal) then
    local_N = local_ksum(this%tbsys%kpoints, atom_orbital_sum(this%tbsys, Re_diag(this%dm)))
  else
    local_N = local_ksum(this%tbsys%kpoints, atom_orbital_sum(this%tbsys, &
			  real(partial_TraceMult(this%dm, this%tbsys%S, &
      a_H=.true., b_H=.false.))))
  endif
  call ksum_distrib_inplace(this%tbsys%kpoints, local_N)
end subroutine calc_local_atomic_num

subroutine calc_local_orbital_num(this, local_N)
  type(TB_type), intent(inout) :: this
  real(dp), intent(inout) :: local_N(:)

  if (this%tbsys%tbmodel%is_orthogonal) then
    local_N = local_ksum(this%tbsys%kpoints, Re_diag(this%dm))
  else
    local_N = local_ksum(this%tbsys%kpoints, real(partial_TraceMult(this%dm, this%tbsys%S, a_H=.true., b_H=.false.)))
  endif
  call ksum_distrib_inplace(this%tbsys%kpoints, local_N)
end subroutine calc_local_orbital_num

subroutine calc_local_orbital_mom(this, local_m)
  type(TB_type), intent(inout) :: this
  real(dp), intent(inout) :: local_m(:,:)

  integer :: i
  complex(dp), allocatable :: local_spinor(:,:,:)

  local_m = 0.0_dp

  if (.not. this%tbsys%noncollinear) then
    return
  endif

  call fill_matrices(this%tbsys, this%at, need_H=.false., need_S=.true., no_S_spin=.true.)

  allocate(local_spinor(2,2,this%tbsys%N/2))

  if (this%tbsys%tbmodel%is_orthogonal) then
    local_spinor = local_ksum(this%tbsys%kpoints, diag_spinor(this%dm))
  else
    local_spinor = local_ksum(this%tbsys%kpoints, partial_TraceMult_spinor(this%dm, this%tbsys%S, a_H=.true., b_H=.false.))
  endif

  do i=1, this%tbsys%N/2
    local_m(1,(i-1)*2+1) = sum(conjg(pauli_sigma(:,:,1))*local_spinor(:,:,i))
    local_m(2,(i-1)*2+1) = sum(conjg(pauli_sigma(:,:,2))*local_spinor(:,:,i))
    local_m(3,(i-1)*2+1) = sum(conjg(pauli_sigma(:,:,3))*local_spinor(:,:,i))
  end do
  call ksum_distrib_inplace(this%tbsys%kpoints, local_m)

  deallocate(local_spinor)

  call fill_matrices(this%tbsys, this%at, need_H=.false., need_S=.true., no_S_spin=.false.)

end subroutine calc_local_orbital_mom


function calculate_forces_diag(this, dH, dS, index) result(forces)
  type(TB_type), intent(inout) :: this
  real(dp) :: forces(3,this%at%N) ! result
  real(dp), optional, intent(inout), dimension(:,:,:,:) :: dH
  real(dp), optional, intent(inout), dimension(:,:,:,:) :: dS
  integer, optional, intent(in) :: index

  logical, allocatable :: od_mask(:), d_mask(:)

  integer i

  if (this%at%cutoff < this%tbsys%tbmodel%cutoff) &
    call print ("WARNING: Called calculate_forces_diag with messed up cutoff in atoms: cutoff" // &
                 this%at%cutoff // " < " // this%tbsys%tbmodel%cutoff)

  forces = 0.0_dp
  allocate(od_mask(this%at%N))
  allocate(d_mask(this%at%N))

  call Setup_deriv_matrices(this%tbsys, this%at)
  do i=1, this%at%N
    call fill_dmatrices(this%tbsys, this%at, i, diag_mask=d_mask, offdiag_mask=od_mask)
    if (current_verbosity() >= PRINT_NERD) then
        call print("force dH x "//i)
        call print(this%tbsys%dH(1))
        call print("force dH y "//i)
        call print(this%tbsys%dH(2))
        call print("force dH z "//i)
        call print(this%tbsys%dH(3))
        call print("force dS x "//i)
        call print(this%tbsys%dS(1))
        call print("force dS y "//i)
        call print(this%tbsys%dS(2))
        call print("force dS z "//i)
        call print(this%tbsys%dS(3))
    endif
    if (present(dH)) then
      call copy(this%tbsys%dH(1), dH(1,i,:,:), index=index)
      call copy(this%tbsys%dH(2), dH(2,i,:,:), index=index)
      call copy(this%tbsys%dH(3), dH(3,i,:,:), index=index)
    endif
    if (present(dS)) then
      call copy(this%tbsys%dS(1), dS(1,i,:,:), index=index)
      call copy(this%tbsys%dS(2), dS(2,i,:,:), index=index)
      call copy(this%tbsys%dS(3), dS(3,i,:,:), index=index)
    endif

    forces(1,i) = forces(1,i) - local_ksum(this%tbsys%kpoints, real(TraceMult(this%dm,this%tbsys%dH(1), &
      a_H=.true., b_H=.false., diag_mask=d_mask, offdiag_mask=od_mask)))
    forces(2,i) = forces(2,i) - local_ksum(this%tbsys%kpoints, real(TraceMult(this%dm,this%tbsys%dH(2), &
      a_H=.true., b_H=.false., diag_mask=d_mask, offdiag_mask=od_mask)))
    forces(3,i) = forces(3,i) - local_ksum(this%tbsys%kpoints, real(TraceMult(this%dm,this%tbsys%dH(3), &
      a_H=.true., b_H=.false., diag_mask=d_mask, offdiag_mask=od_mask)))
    if (.not. this%tbsys%tbmodel%is_orthogonal) then
      forces(1,i) = forces(1,i) + local_ksum(this%tbsys%kpoints, real(TraceMult(this%Hdm,this%tbsys%dS(1), &
	a_H=.true., b_H=.false., diag_mask=d_mask, offdiag_mask=od_mask)))
      forces(2,i) = forces(2,i) + local_ksum(this%tbsys%kpoints, real(TraceMult(this%Hdm,this%tbsys%dS(2), &
	a_H=.true., b_H=.false., diag_mask=d_mask, offdiag_mask=od_mask)))
      forces(3,i) = forces(3,i) + local_ksum(this%tbsys%kpoints, real(TraceMult(this%Hdm,this%tbsys%dS(3), &
	a_H=.true., b_H=.false., diag_mask=d_mask, offdiag_mask=od_mask)))
    endif
  end do

  deallocate(od_mask)
  deallocate(d_mask)

  call ksum_distrib_inplace(this%tbsys%kpoints, forces)

  do i=1, this%at%N
    forces = forces + get_local_rep_E_force(this%tbsys%tbmodel, this%at, i)
  end do

end function calculate_forces_diag

function calculate_virial_diag(this) result(virial)
  type(TB_type), intent(inout) :: this
  real(dp) :: virial(3,3) ! result

  logical, allocatable :: od_mask(:), d_mask(:)

  integer i

  if (this%at%cutoff < this%tbsys%tbmodel%cutoff) &
    call print ("WARNING: Called calculate_virial_diag with messed up cutoff in atoms: cutoff" // &
                this%at%cutoff // " < " // this%tbsys%tbmodel%cutoff)

  virial = 0.0_dp
  allocate(od_mask(this%at%N))
  allocate(d_mask(this%at%N))

  call Setup_deriv_matrices(this%tbsys, this%at)
  do i=1, 3
    call fill_dmatrices(this%tbsys, this%at, -i, diag_mask=d_mask, offdiag_mask=od_mask)

    virial(1,i) = virial(1,i) - local_ksum(this%tbsys%kpoints, real(TraceMult(this%dm,this%tbsys%dH(1), &
      a_H=.true., b_H=.false., diag_mask=d_mask, offdiag_mask=od_mask)))
    virial(2,i) = virial(2,i) - local_ksum(this%tbsys%kpoints, real(TraceMult(this%dm,this%tbsys%dH(2), &
      a_H=.true., b_H=.false., diag_mask=d_mask, offdiag_mask=od_mask)))
    virial(3,i) = virial(3,i) - local_ksum(this%tbsys%kpoints, real(TraceMult(this%dm,this%tbsys%dH(3), &
      a_H=.true., b_H=.false., diag_mask=d_mask, offdiag_mask=od_mask)))
    if (.not. this%tbsys%tbmodel%is_orthogonal) then
      virial(1,i) = virial(1,i) + local_ksum(this%tbsys%kpoints, real(TraceMult(this%Hdm,this%tbsys%dS(1), &
	a_H=.true., b_H=.false., diag_mask=d_mask, offdiag_mask=od_mask)))
      virial(2,i) = virial(2,i) + local_ksum(this%tbsys%kpoints, real(TraceMult(this%Hdm,this%tbsys%dS(2), &
	a_H=.true., b_H=.false., diag_mask=d_mask, offdiag_mask=od_mask)))
      virial(3,i) = virial(3,i) + local_ksum(this%tbsys%kpoints, real(TraceMult(this%Hdm,this%tbsys%dS(3), &
	a_H=.true., b_H=.false., diag_mask=d_mask, offdiag_mask=od_mask)))
    endif
  end do

  call ksum_distrib_inplace(this%tbsys%kpoints, virial)
  do i=1, this%at%N
    virial = virial + get_local_rep_E_virial(this%tbsys%tbmodel, this%at, i)
  end do

  deallocate(od_mask)
  deallocate(d_mask)

end function calculate_virial_diag

function calculate_forces_GF(this, w_e, w_n) result (forces)
  type(TB_type), intent(inout) :: this
  real(dp), intent(in), pointer :: w_e(:), w_n(:)
  real(dp) :: forces(3,this%at%N) ! result

  logical, allocatable :: od_mask(:), d_mask(:)

  integer i

  call system_timer("calculate_forces_GF")

  if (this%at%cutoff < this%gf%tbsys%tbmodel%cutoff) &
    call print("WARNING: Called calculate_forces_GF with messed up cutoff in atoms: cutoff" // &
               this%at%cutoff // " < " // this%gf%tbsys%tbmodel%cutoff)

  call system_timer("calculate_forces_GF_calc_mod_dm")
  call calc_mod_dm_from_Gs(this%gf, w_e, w_n)
  call system_timer("calculate_forces_GF_calc_mod_dm")

  call system_timer("calculate_forces_GF_Tr")
  forces = 0.0_dp
  allocate(od_mask(this%at%N))
  allocate(d_mask(this%at%N))

  call Setup_deriv_matrices(this%gf%tbsys, this%at)
  do i=1, this%at%N
    call fill_dmatrices(this%gf%tbsys, this%at, i, diag_mask=d_mask, offdiag_mask=od_mask)

    forces(1,i) = forces(1,i) - local_ksum(this%gf%tbsys%kpoints, real(TraceMult(this%gf%mod_dm_H, this%gf%tbsys%dH(1), &
      a_H=.false., b_H=.true., diag_mask=d_mask, offdiag_mask=od_mask)))
    forces(2,i) = forces(2,i) - local_ksum(this%gf%tbsys%kpoints, real(TraceMult(this%gf%mod_dm_H, this%gf%tbsys%dH(2), &
      a_H=.false., b_H=.true., diag_mask=d_mask, offdiag_mask=od_mask)))
    forces(3,i) = forces(3,i) - local_ksum(this%gf%tbsys%kpoints, real(TraceMult(this%gf%mod_dm_H, this%gf%tbsys%dH(3), &
      a_H=.false., b_H=.true., diag_mask=d_mask, offdiag_mask=od_mask)))
    if (.not. this%gf%tbsys%tbmodel%is_orthogonal) then
      forces(1,i) = forces(1,i) - local_ksum(this%gf%tbsys%kpoints, real(TraceMult(this%gf%mod_dm_S, this%gf%tbsys%dS(1), &
	a_H=.false., b_H=.true., diag_mask=d_mask, offdiag_mask=od_mask)))
      forces(2,i) = forces(2,i) - local_ksum(this%gf%tbsys%kpoints, real(TraceMult(this%gf%mod_dm_S, this%gf%tbsys%dS(2), &
	a_H=.false., b_H=.true., diag_mask=d_mask, offdiag_mask=od_mask)))
      forces(3,i) = forces(3,i) - local_ksum(this%gf%tbsys%kpoints, real(TraceMult(this%gf%mod_dm_S, this%gf%tbsys%dS(3), &
	a_H=.false., b_H=.true., diag_mask=d_mask, offdiag_mask=od_mask)))
    endif
  end do

  deallocate(od_mask)
  deallocate(d_mask)

  call system_timer("calculate_forces_GF_Tr")

  call system_timer("calculate_forces_GF_accum")
  call ksum_distrib_inplace(this%gf%tbsys%kpoints, forces)

  call system_timer("calculate_forces_GF_scf")
  forces = forces + scf_f_correction_GF(this%gf, this%at, w_e, w_n)
  call system_timer("calculate_forces_GF_scf")

   do i=1, this%at%N
     if (associated(w_e)) then
       forces = forces + w_e(i) * get_local_rep_E_force(this%gf%tbsys%tbmodel, this%at, i)
     else
       forces = forces + get_local_rep_E_force(this%gf%tbsys%tbmodel, this%at, i)
     endif
   end do
  call system_timer("calculate_forces_GF_accum")
  call system_timer("calculate_forces_GF")

end function calculate_forces_GF

function scf_f_correction_GF(gf, at, w_e, w_n) result(forces)
  type(GreensFunctions), intent(inout) :: gf
  type(Atoms), intent(in) :: at
  real(dp), intent(in), pointer :: w_e(:), w_n(:)
  real(dp) :: forces(3,gf%tbsys%N_atoms)

  real(dp), allocatable :: n(:), dn_dr_mat(:,:,:), dgN_dr_vec(:,:)
  real(dp), allocatable :: dlpot(:)
  real(dp) :: dglobal_pot
  real(dp), allocatable :: ww_e(:)
  integer N_atoms

  type(TBMatrix) :: sp_Stwid, sp_S
  logical, allocatable :: d_mask(:), od_mask(:)

  integer i, j

  if (at%cutoff < gf%tbsys%tbmodel%cutoff) &
    call print ("WARNING: Called scf_f_correction_GF with messed up cutoff in atoms: cutoff" // &
                 at%cutoff // " < " // gf%tbsys%tbmodel%cutoff)

  N_atoms = gf%tbsys%N_atoms

  allocate(d_mask(N_atoms))
  allocate(od_mask(N_atoms))

  forces = 0.0_dp
  if (.not. gf%tbsys%scf%active) then
    return
  endif

  if (size(gf%tbsys%scf%terms) /= 1) then
    call system_abort("GreensFunc_scf_f_correction_GF not yet implemented for more than 1 type of SCF defined")
  endif

  if (gf%tbsys%scf%terms(1)%type == SCF_LCN .or. gf%tbsys%scf%terms(1)%type == SCF_GCN) then
    call system_abort("GreensFunc_scf_f_correction_GF not yet implemented for local or global charge neutrality")
  endif

  allocate(dlpot(gf%tbsys%N))

  call Initialise(sp_Stwid, at, gf%tbsys%first_orb_of_atom, gf%tbsys%n_matrices, gf%tbsys%complex_matrices)
  call Initialise(sp_S, at, gf%tbsys%first_orb_of_atom, gf%tbsys%n_matrices, gf%tbsys%complex_matrices)

  call fill_these_matrices(gf%tbsys, at, do_S = .true., S = sp_S)

  allocate(n(gf%tbsys%N))
  n = local_ksum(gf%tbsys%kpoints, real(partial_TraceMult(gf%dm, gf%tbsys%S, a_H=.true., b_H=.false.)))
  call ksum_distrib_inplace(gf%tbsys%kpoints, n)

  if (gf%tbsys%scf%terms(1)%type == SCF_LOCAL_U .or. &
      gf%tbsys%scf%terms(1)%type == SCF_NONLOCAL_U_DFTB .or. &
      gf%tbsys%scf%terms(1)%type == SCF_NONLOCAL_U_NRL_TB) then

    allocate(dn_dr_mat(3,N_atoms,gf%tbsys%N))
    call ALLOC_TRACE("scf_f_correction_GF dn_dr_mat", size(dn_dr_mat)*REAL_SIZE)

    ! calculate derivative of dn w.r.t r
    call calc_dn_dr_mat(gf, at, dn_dr_mat)

    ! calculate correction to forces using dn_dr_mat

    ! correct forces by derivative of shift of Hamiltonian
    do i=1, N_atoms
      call fill_dmatrices(gf%tbsys, at, i, diag_mask=d_mask, offdiag_mask=od_mask)
      do j=1, 3
	call add_term_d2SCFE_dn2_times_vec(gf%tbsys%scf%terms(1), gf%tbsys, dn_dr_mat(j,i,:), dlpot)

	call multDiagRL(sp_Stwid, sp_S, dlpot)
	forces(j,i) = forces(j,i) + local_ksum(gf%tbsys%kpoints, real(TraceMult(gf%mod_dm_H, sp_Stwid, a_H=.false., b_H=.true.)))

        ! Tr [ mod_dm 0.5 (lpot dS lpot) ] was necessary in SIMPLE (C+) version, since dH_ij/dr didn't
        ! include 0.5 ( lpot(i) + lpot(j) dS_ij/dr.  Here it does include it, so this
        ! isn't necessary

      end do ! j=1, 3
    end do ! i=1, N_atoms
    call ksum_distrib_inplace(gf%tbsys%kpoints, forces)

    call add_term_dscf_e_correction_dn(gf%tbsys%scf%terms(1), gf%tbsys, dlpot)

    allocate(ww_e(gf%tbsys%N))
    if (associated(w_e)) then
      ww_e = atom_orbital_spread(gf%tbsys, w_e)
    else
      ww_e = 1.0_dp
    endif

    ! correct forces by derivative of double counting terms
    do i=1, N_atoms
      do j=1, 3
	forces(j,i) = forces(j,i) - sum(ww_e(:)*dlpot(:)*dn_dr_mat(j,i,:))
      end do
    end do

    call ALLOC_TRACE("scf_f_correction_GF dn_dr_mat", size(dn_dr_mat)*REAL_SIZE)
    deallocate(dn_dr_mat)

  else ! global U

    allocate(dgN_dr_vec(3,N_atoms))

    if (.not. associated(w_n)) &
      call system_abort("called scf_f_correction_GF with GLOBAL_U but no global_at_weight")

    call calc_dgN_dr_vec(gf, at, dgN_dr_vec, w_n, sp_S, sp_Stwid)

    do i=1, at%N
      call fill_dmatrices(gf%tbsys, at, i, diag_mask=d_mask, offdiag_mask=od_mask)
      do j=1, 3
	call add_term_d2SCFE_dgNdn(gf%tbsys%scf%terms(1), gf%tbsys, w_n, dlpot)
	dlpot = dlpot*dgN_dr_vec(j,i)

	call multDiagRL(sp_Stwid, sp_S, dlpot)
	forces(j,i) = forces(j,i) + local_ksum(gf%tbsys%kpoints, real(TraceMult(gf%mod_dm_H, sp_Stwid, a_H=.false., b_H=.true.)))

        ! Tr [ mod_dm 0.5 (lpot dS lpot) ] was necessary in SIMPLE (C+) version, since dH_ij/dr didn't
        ! include 0.5 ( lpot(i) + lpot(j) dS_ij/dr.  Here we do, so this
        ! isn't necessary

      end do ! j=1, 3
    end do ! i=1, N_atoms
    call ksum_distrib_inplace(gf%tbsys%kpoints, forces)

    call add_term_dscf_e_correction_dgN(gf%tbsys%scf%terms(1), dglobal_pot)

    ! correct forces by derivative of double counting terms
    forces(:,:) = forces(:,:) - dglobal_pot*dgN_dr_vec(:,:)

    deallocate(dgN_dr_vec)

  endif ! local or global u

  call finalise(sp_Stwid)
  call finalise(sp_S)

  deallocate(d_mask)
  deallocate(od_mask)

end function scf_f_correction_GF

subroutine calc_dn_dr_mat(gf, at, dn_dr_mat)
  type(GreensFunctions), intent(inout) :: gf
  type(Atoms), intent(in) :: at
  real(dp), intent(out) :: dn_dr_mat(:,:,:)

  type(TBMatrix) :: M2_raw
  type(MatrixD) :: M2, M2inv
  integer N_atoms, N_eff

  real(dp), allocatable :: dn0_dr_mat(:,:,:), t_dn0_dr_mat(:,:,:)
  real(dp), allocatable :: dn0_dr(:)
  type(TBMatrix) :: GS, G_dAdr, GU, GSU, SGS_T, GS_T
  complex(dp) :: a, az

  real(dp), allocatable :: U_spread(:), gamma_spread(:,:)
  integer ip, i, j, ii
  logical, allocatable :: d_mask(:), od_mask(:)

  if (at%cutoff < gf%tbsys%tbmodel%cutoff) &
    call print ("WARNING: Called calc_dn_dr_mat with messed up cutoff in atoms: cutoff" // &
                at%cutoff // " < " // gf%tbsys%tbmodel%cutoff)

  N_eff = gf%tbsys%N

  allocate(d_mask(N_atoms))
  allocate(od_mask(N_atoms))

  if (allocated(gf%tbsys%scf%terms(1)%gamma)) then
    allocate(gamma_spread(gf%tbsys%N,gf%tbsys%N))
    call atom_orbital_spread_mat(gf%tbsys, gf%tbsys%scf%terms(1)%gamma, gamma_spread)
  endif
  if (allocated(gf%tbsys%scf%terms(1)%U)) then
    allocate(U_spread(gf%tbsys%N))
    U_spread = atom_orbital_spread(gf%tbsys, gf%tbsys%scf%terms(1)%U)
  endif

  allocate(dn0_dr_mat(3,N_atoms,N_eff))
  dn0_dr_mat = 0.0_dp

  call Initialise(M2_raw, gf%tbsys%S%N, gf%tbsys%S%n_matrices, .false.)
  call Initialise(M2, N_eff)
  call Initialise(M2inv, N_eff)
  call zero(M2_raw)

  do ip=1, gf%N_G
    if (ip == 1) then
      allocate(t_dn0_dr_mat(3,N_atoms,N_eff))
      call ALLOC_TRACE("calc_dn_dr_mat t_dn0_dr_mat",size(t_dn0_dr_mat)*REAL_SIZE)
      call Initialise(GS, gf%G(1))
      call Initialise(GS_T, gf%G(1))
      call Initialise(G_dAdr, gf%G(1))
      call Initialise(SGS_T, gf%G(1))
      call Initialise(GU, gf%G(1))
      call Initialise(GSU, gf%G(1))
      allocate(dn0_dr(N_eff))
    endif

    t_dn0_dr_mat = 0.0_dp

    if (.not. gf%tbsys%complex_matrices) then ! factor of 2.0, instead of doing G(z) and G(conjg(z)) separately
      a = 2.0_dp * gf%a(ip)
      az = 2.0_dp * gf%a(ip)*gf%z(ip)
    else
      a = gf%a(ip)
      az = gf%a(ip)*gf%z(ip)
    endif

    call matrix_product_sub(GS, gf%G(ip), gf%tbsys%S)

    do i=1, at%N
      ! this version of fill_dmatrices returns scf-local-potential-shifted
      ! dH (i.e. dH(i,j) + 0.5(lpot(i)+lpot(j))dS(i,j)
      ! SIMPLE (C+) version didn't give shifted dH, and that contribution to dn/dr
      ! was accounted for in "M1".  This version doesn't need that

      call fill_dmatrices(gf%tbsys, at, i, diag_mask=d_mask, offdiag_mask=od_mask)
      do j=1, 3
	! Tr [ rho dS/dr WI ]
        if (.not. gf%tbsys%tbmodel%is_orthogonal) then
          if (ip == 1 .and. gf%mpi_across_poles%my_proc == 0) then
	    dn0_dr = local_ksum(gf%tbsys%kpoints, &
	      real(partial_TraceMult(gf%dm, gf%tbsys%dS(j), a_H=.true., b_H=.false., diag_mask=d_mask, offdiag_mask=od_mask)))
            call ksum_distrib_inplace(gf%tbsys%kpoints, dn0_dr)
            do ii=1, N_eff
              !NB sign determined empirically :(
              t_dn0_dr_mat(j,i,ii) = -dn0_dr(ii)
            end do
          end if
	end if

	dn0_dr = 0.0_dp

	! Tr [ drho0/dr S WI ] = Tr [ sum_i ( a_i z_i G_i dS/dr G_i - a_i G_i dH0/dr G_i ) S WI =
        !    Tr [ sum_i a_i z_i G_i dS/dr G_i S WI - sum_i a_i G_i dH0/dr G_i S WI
        if (.not. gf%tbsys%tbmodel%is_orthogonal) then
          call matrix_product_sub(G_dAdr,  gf%G(ip), gf%tbsys%dS(j), diag_mask=d_mask, offdiag_mask=od_mask)

	  dn0_dr = dn0_dr + real(az*local_ksum(gf%tbsys%kpoints, partial_TraceMult(G_dAdr, GS)))
        endif

	call matrix_product_sub(G_dAdr, gf%G(ip), gf%tbsys%dH(j), diag_mask=d_mask, offdiag_mask=od_mask)

	dn0_dr = dn0_dr - real(a*local_ksum(gf%tbsys%kpoints, partial_TraceMult(G_dAdr, GS)))

	call ksum_distrib_inplace(gf%tbsys%kpoints, dn0_dr)

        ! factor of 2 folded into a and az (or explicit evaluation of G(conjg(z)))
	t_dn0_dr_mat(j,i,:) = t_dn0_dr_mat(j,i,:) - dn0_dr(:)

      end do ! j
    end do ! i

    call transpose_sub(GS_T, GS)

    ! (SGS)^T = (S GS)^T = (GS)^T S^T
    call matrix_product_sub(SGS_T, GS_T, gf%tbsys%S, A_transpose = .false., B_transpose = .true.)

    if (allocated(gamma_spread)) then
      call matrix_product_sub(GU, gf%G(ip), gamma_spread)
    else
      call multDiag(GU, gf%G(ip), U_spread)
    endif

    if (allocated(gamma_spread)) then
      call matrix_product_sub(GSU, GS, gamma_spread)
    else
      call multDiag(GSU, GS, U_spread)
    endif

    ! factor of 0.5 to compensate for factor of 2 in a (or explicit eval of G(conjg(z))
    ! OMP critical
    call accum_scaled_elem_product(GU, SGS_T, 0.5_dp*a, M2_raw)
    call accum_scaled_elem_product(GSU, GS_T, 0.5_dp*a, M2_raw)

    ! OMP critical
    dn0_dr_mat = dn0_dr_mat + t_dn0_dr_mat

    if (gf%tbsys%complex_matrices) then

      t_dn0_dr_mat = 0.0_dp

      a = conjg(gf%a(ip))
      az = conjg(gf%a(ip)*gf%z(ip))

      call matrix_product_sub(GS, gf%G_conjg(ip), gf%tbsys%S)

      do i=1, at%N
        ! this version of fill_dmatrices returns scf-local-potential-shifted
        ! dH (i.e. dH(i,j) + 0.5(lpot(i)+lpot(j))dS(i,j)
        ! SIMPLE (C+) version didn't give shifted dH, and that contribution to dn/dr
        ! was accounted for in "M1".  This version doesn't need that

        call fill_dmatrices(gf%tbsys, at, i, diag_mask=d_mask, offdiag_mask=od_mask)
        do j=1, 3

          dn0_dr = 0.0_dp

          ! Tr [ drho0/dr S WI ] = Tr [ sum_i ( a_i z_i G_i dS/dr G_i - a_i G_i dH0/dr G_i ) S WI =
          !    Tr [ sum_i a_i z_i G_i dS/dr G_i S WI - sum_i a_i G_i dH0/dr G_i S WI
          if (.not. gf%tbsys%tbmodel%is_orthogonal) then
            call matrix_product_sub(G_dAdr,  gf%G_conjg(ip), gf%tbsys%dS(j), diag_mask=d_mask, offdiag_mask=od_mask)

	    dn0_dr = dn0_dr + real(az*local_ksum(gf%tbsys%kpoints, partial_TraceMult(G_dAdr, GS)))
          endif

          call matrix_product_sub(G_dAdr, gf%G_conjg(ip), gf%tbsys%dH(j), diag_mask=d_mask, offdiag_mask=od_mask)

	  dn0_dr = dn0_dr - real(a*local_ksum(gf%tbsys%kpoints, partial_TraceMult(G_dAdr, GS)))
          call ksum_distrib_inplace(gf%tbsys%kpoints, dn0_dr)

          ! factor of 2 folded into a and az (or explicit evaluation of G(conjg(z)))
          t_dn0_dr_mat(j,i,:) = t_dn0_dr_mat(j,i,:) - dn0_dr(:)

        end do ! j
      end do ! i

      call transpose_sub(GS_T, GS)

      ! (SGS)^T = S^T (GS)^T
      call matrix_product_sub(SGS_T, GS_T, gf%tbsys%S, A_transpose = .false., B_transpose = .true.)

      if (allocated(gamma_spread)) then
        call matrix_product_sub(GU, gf%G_conjg(ip), gamma_spread)
      else
        call multDiag(GU, gf%G_conjg(ip), U_spread)
      endif

      if (allocated(gamma_spread)) then
        call matrix_product_sub(GSU, GS, gamma_spread)
      else
        call multDiag(GSU, GS, U_spread)
      endif

      ! factor of 0.5 to compensate for factor of 2 in a (or explicit eval of G(conjg(z))
      ! OMP critical
      call accum_scaled_elem_product(GU, SGS_T, 0.5_dp*a, M2_raw)
      call accum_scaled_elem_product(GSU, GS_T, 0.5_dp*a, M2_raw)

      ! OMP critical
      dn0_dr_mat = dn0_dr_mat + t_dn0_dr_mat

    endif ! non-gamma
  end do ! ip = 1..N_G

  call ksum_atom_orbital_sum_mat(gf%tbsys, M2_raw, M2)

  call Gsum_distrib_inplace(gf, dn0_dr_mat)
  call Gsum_distrib_inplace(gf, M2)

  ! dn[I]/dr = dn0[I]/dr + sum_M M2[I][M] dn[M]/dr
  ! x = v0 + M.x
  ! x - M.x = v0
  ! (I-M) . x  = v0
  ! x = (I-M)^-1 . v0

  !NB sign determined empirically
  !NB call scale(M2, -1.0_dp)
  call add_identity(M2)
  call inverse(M2, M2inv, .false.)

  do i=1, at%N
    do j=1, 3
      dn_dr_mat(j,i,:) = M2inv%data .mult. dn0_dr_mat(j,i,:)
    end do
  end do

  call finalise(M2_raw)
  call finalise(M2)
  call finalise(M2inv)

  call Finalise(GS)
  call Finalise(GS_T)
  call Finalise(G_dAdr)
  call Finalise(SGS_T)
  call Finalise(GU)
  call Finalise(GSU)

 call DEALLOC_TRACE("calc_dn_dr_mat gamma_spread", size(gamma_spread)*REAL_SIZE)
  deallocate(gamma_spread)
 call DEALLOC_TRACE("calc_dn_dr_mat U_spread", size(U_spread)*REAL_SIZE)
  deallocate(U_spread)
 call DEALLOC_TRACE("calc_dn_dr_mat dn0_dr_mat", size(dn0_dr_mat)*REAL_SIZE)
  deallocate(dn0_dr_mat)
 call DEALLOC_TRACE("calc_dn_dr_mat t_dn_dr_mat", size(t_dn0_dr_mat)*REAL_SIZE)
  deallocate(t_dn0_dr_mat)
 call DEALLOC_TRACE("calc_dn_dr_mat dn0_dr", size(dn0_dr)*REAL_SIZE)
  deallocate(dn0_dr)

  deallocate(d_mask)
  deallocate(od_mask)

end subroutine calc_dn_dr_mat

subroutine calc_dgN_dr_vec(gf, at, dgN_dr_vec, w_n, sp_S, sp_Stwid)
  type(GreensFunctions), intent(inout) :: gf
  type(Atoms), intent(in) :: at
  real(dp), intent(out) :: dgN_dr_vec(:,:)
  real(dp), intent(in) :: w_n(:)
  type(TBMatrix), intent(in) :: sp_S
  type(TBmatrix), intent(inout) :: sp_Stwid

  real(dp), allocatable :: ww_n(:)
  real(dp) dgN_dr_denom
  complex(dp) :: a, az

  logical, allocatable :: d_mask(:), od_mask(:)

  integer ip, i, j

  type(TBMatrix) :: GWN, SG, aGWNSG, azGWNSG, GWNSG

  if (at%cutoff < gf%tbsys%tbmodel%cutoff) &
    call print ("WARNING: Called calc_dgN_dr_vec with messed up cutoff in atoms: uniform" // &
                at%cutoff // " < " // gf%tbsys%tbmodel%cutoff)

  allocate(ww_n(gf%tbsys%N))
  ww_n = atom_orbital_spread(gf%tbsys, w_n)

  allocate(d_mask(at%N))
  allocate(od_mask(at%N))

  call multDiagRL(sp_Stwid, sp_S, gf%tbsys%scf%global_U*ww_n)

  do ip=1, gf%N_G
    if (ip == 1) then
      call Initialise(SG, gf%G(1))
      call Initialise(GWN, gf%G(1))
      call Initialise(aGWNSG, gf%G(1))
      call Initialise(azGWNSG, gf%G(1))
      call Initialise(GWNSG, gf%G(1))
      call zero(aGWNSG)
      call zero(azGWNSG)
    endif


    if (.not. gf%tbsys%complex_matrices) then ! factor of 2.0, instead of doing G(z) and G(conjg(z)) separately
      a = 2.0_dp*gf%a(ip)
      az = 2.0_dp*gf%a(ip)*gf%z(ip)
    else
      a = gf%a(ip)
      az = gf%a(ip)*gf%z(ip)
    endif

    call multDiag(GWN, gf%G(ip), ww_n)
    call matrix_product_sub(SG, gf%tbsys%S, gf%G(ip))
    call matrix_product_sub(GWNSG, GWN, SG)

    ! omp critical
    call scaled_accum(aGWNSG, a, GWNSG)
    call scaled_accum(azGWNSG, az, GWNSG)

    if (gf%tbsys%complex_matrices) then
      a = conjg(gf%a(ip))
      az = conjg(gf%a(ip)*gf%z(ip))

      call multDiag(GWN, gf%G_conjg(ip), ww_n)
      call matrix_product_sub(SG, gf%tbsys%S, gf%G_conjg(ip))
      call matrix_product_sub(GWNSG, GWN, SG)

      ! omp critical
      call scaled_accum(aGWNSG, a, GWNSG)
      call scaled_accum(azGWNSG, az, GWNSG)

    endif
  end do

  call Finalise(SG)
  call Finalise(GWN)
  call Finalise(GWNSG)

  call Gsum_distrib_inplace(gf, aGWNSG)
  call Gsum_distrib_inplace(gf, azGWNSG)

  !NB sign set empirically
  ! factor of 2 shifted into aGWNSG
  dgN_dr_denom = 1.0_dp + ksum_distrib(gf%tbsys%kpoints, real(local_ksum(gf%tbsys%kpoints, TraceMult(sp_Stwid, aGWNSG, &
				       a_H=.true., b_H=.false.))))

  dgN_dr_vec = 0.0_dp

  do i=1, at%N
    call fill_dmatrices(gf%tbsys, at, i, diag_mask=d_mask, offdiag_mask=od_mask)
    do j=1, 3
      if (.not. gf%tbsys%tbmodel%is_orthogonal) then
	! Tr [ dS/dr rho wN ]
	! NB sign set empirically
	dgN_dr_vec(j,i) = dgN_dr_vec(j,i) - sum(ww_n * &
					    local_ksum(gf%tbsys%kpoints, real(partial_TraceMult(gf%tbsys%dS(j), gf%dm, &
					    a_H=.true., b_H=.false., diag_mask=d_mask, offdiag_mask=od_mask))))
	! factor of 2 shifted into aGWNSG and azGWNSG
	dgN_dr_vec(j,i) = dgN_dr_vec(j,i) - local_ksum(gf%tbsys%kpoints, real(TraceMult(gf%tbsys%dS(j), azGWNSG, &
					               a_H=.true., b_H=.false., diag_mask=d_mask, offdiag_mask=od_mask)))
      end if
      dgN_dr_vec(j,i) = dgN_dr_vec(j,i) + &
        local_ksum(gf%tbsys%kpoints, real(TraceMult(gf%tbsys%dH(j), aGWNSG, &
					  a_H=.true., b_H=.false., diag_mask=d_mask, offdiag_mask=od_mask)))

      ! NB SIMPLE (C+) implementation needs to add something because its dH_ij/dr doesn't
      !  include the 0.5 (lpot(i) + lpot(j) dS_ij/dr part
    end do
  end do

  call ksum_distrib_inplace(gf%tbsys%kpoints, dgN_dr_vec)

  dgN_dr_vec = dgN_dr_vec / dgN_dr_denom

  call Finalise(aGWNSG)
  call Finalise(azGWNSG)

  deallocate(d_mask)
  deallocate(od_mask)

end subroutine calc_dgN_dr_vec


subroutine calc_dm_from_evecs(this, for_forces)
  type(TB_type), intent(inout) :: this
  logical, intent(in), optional :: for_forces

  logical do_forces

  do_forces = .false.
  if (present(for_forces)) do_forces = for_forces

  call realloc_match_tbsys(this%tbsys, this%dm)
  call realloc_match_tbsys(this%tbsys, this%scaled_evecs)
  call Zero(this%dm)
  if (do_forces .and. .not. this%tbsys%tbmodel%is_orthogonal) then
    call realloc_match_tbsys(this%tbsys, this%Hdm)
    call Zero(this%Hdm)
  endif

  if (do_forces) then
    call multDiag(this%scaled_evecs, this%evecs, this%F_fillings)
    call matrix_product_sub(this%dm, this%scaled_evecs, this%evecs, b_conjugate = .true.)
    if (.not. this%tbsys%tbmodel%is_orthogonal) then
      call multDiag(this%scaled_evecs, this%evecs, this%eval_F_fillings)
      call matrix_product_sub(this%Hdm, this%scaled_evecs, this%evecs, b_conjugate = .true.)
    endif
  else
    call multDiag(this%scaled_evecs, this%evecs, this%E_fillings)
    call matrix_product_sub(this%dm, this%scaled_evecs, this%evecs, b_conjugate = .true.)
  endif

end subroutine calc_dm_from_evecs

subroutine TB_calc_E_fillings(this, use_fermi_E, fermi_E, AF, w_n)
  type(TB_type), intent(inout) :: this
  logical, intent(in), optional :: use_fermi_E
  real(dp), intent(in), optional :: fermi_E
  type(ApproxFermi), intent(inout), optional :: AF
  real(dp), intent(in), pointer :: w_n(:)

  logical find_new_fermi_E
  real(dp) :: degeneracy

  if (present(use_fermi_E) .and. .not. present(AF)) then
    if (.not. has_fermi_E(this%fermi_E, this%tbsys%tbmodel, fermi_E, this%calc_args_str)) &
      call system_abort("called calc_E_fillings with use_fermi_E, but no Fermi_E or AF")
  endif

  find_new_fermi_E = .true.
  if (present(use_fermi_E)) find_new_fermi_E = .not. use_fermi_E

  if (present(AF)) call print("calc_E_fillings using approx fermi function", PRINT_VERBOSE)

  if (find_new_fermi_E) then
    call print("calc_E_fillings finding new fermi level", PRINT_VERBOSE)
  else
    call print("calc_E_fillings using current fermi level", PRINT_VERBOSE)
  endif

  call realloc_match_tbsys(this%tbsys, this%E_fillings)

  if (find_new_fermi_E) then
    ! not so useful for Fermi E to be set based on w_n.
    ! mostly w_n applies to SCF_GCN and SCF_LOBAL_U.
    ! can be restored if necessary, but should probably have a different
    ! name for the property than weight_n
    call find_fermi_E(this, AF)
    call print ("TB_calc_E_fillings got new Fermi_E " // this%Fermi_E, PRINT_VERBOSE)
  else
    if (present(fermi_E)) then
      this%fermi_E = fermi_E
    endif
    if (this%tbsys%noncollinear) then
      degeneracy = 1.0_dp
    else
      degeneracy = 2.0_dp
    endif
    if (present(AF)) then
      call calc_fermi_factors(this%E_fillings, this%evals,  AF = AF, degeneracy=degeneracy)
    else
      call calc_fermi_factors(this%E_fillings, this%evals, fermi_E = this%fermi_E, fermi_T = this%fermi_T, degeneracy=degeneracy)
    endif
  endif

end subroutine TB_calc_E_fillings

subroutine TB_calc_F_fillings(this, need_eval_F_fillings, AF)
  type(TB_type), intent(inout) :: this
  logical, intent(in), optional :: need_eval_F_fillings
  type(ApproxFermi), intent(inout), optional :: AF

  call realloc_match_tbsys(this%tbsys, this%F_fillings)

  if (present(AF)) then
    call calc_mod_fermi_factors(this, this%E_fillings, this%F_fillings, AF = AF)
  else
    call calc_mod_fermi_factors(this, this%E_fillings, this%F_fillings, fermi_E = this%fermi_E, fermi_T = this%fermi_T)
  endif

  if (present(need_eval_F_fillings)) then
    if (need_eval_F_fillings) then
      call realloc_match_tbsys(this%tbsys, this%eval_F_fillings)
      this%eval_F_fillings%data_d = this%F_fillings%data_d*this%evals%data_d
    endif
  endif

end subroutine TB_calc_F_fillings

subroutine TB_find_fermi_E(this, AF, w_n)
  type(TB_type), intent(inout) :: this
  type(ApproxFermi), intent(inout), optional :: AF
  real(dp), intent(in), pointer, optional :: w_n(:)

  integer iter
  integer, parameter :: max_iter = 200
  real(dp) :: e_min, e_max, e_try
  real(dp) :: N_try
  logical :: have_w_n

  real(dp), allocatable :: local_N(:)
  real(dp) :: N_e
  real(dp) :: EPS
  real(dp) :: degeneracy

  call print("called find_fermi_E fermi_T " // this%fermi_T // " " // (this%fermi_T < 1e-8_dp), PRINT_ANAL)

  have_w_n = .false.
  if (present(w_n)) then
    if (associated(w_n)) have_w_n = .true.
  endif

  N_e = n_elec(this%tbsys, this%at, w_n)

  if (present(AF)) then
    if (AF%n_poles == 0 .or. (AF%band_width .feq. 0.0_dp)) then
      call system_abort("called find_fermi_E with AF present but n_poles of band_width == 0")
    endif
  endif

  if (this%fermi_T < 1e-8_dp) then
    call system_abort ("find_fermi_E can't handle fermi_T < 1e-8")
  else
    e_min = min(this%tbsys%kpoints, this%evals%data_d(1,:)) - 10.0_dp
    e_max = max(this%tbsys%kpoints, this%evals%data_d(this%evals%N,:)) + 10.0_dp

    call Print("find_Fermi_E N_e " // N_e // " e_min " // e_min // " e_max " // e_max, PRINT_ANAL)

    if (have_w_n) allocate(local_N(this%tbsys%N_atoms))

    iter = 0
    N_try = N_e + 1
    do while (abs(N_try-N_e) > this%fermi_E_precision)
      e_try = (e_min + e_max) / 2.0_dp
      if (this%tbsys%noncollinear) then
	degeneracy = 1.0_dp
      else
	degeneracy = 2.0_dp
      endif
      if (present(AF)) then
	AF%z = AF%z - AF%fermi_E + e_try
	AF%fermi_E = e_try
	call calc_fermi_factors(this%E_fillings, this%evals, AF = AF, degeneracy=degeneracy)
      else
	call calc_fermi_factors(this%E_fillings, this%evals, fermi_E = e_try, fermi_T = this%fermi_T, degeneracy=degeneracy)
      endif
      if (have_w_n) then
	! could be done more efficiency, by precomputing for each state the
	! occupation on each atom
	call calc_dm_from_evecs(this, .false.)
	call calc_local_atomic_num(this, local_N)
	N_try = sum(w_n*local_N)
      else
	N_try = ksum_dup(this%tbsys%kpoints, sum(this%E_fillings%data_d,dim=1))
      endif
      call Print("find_Fermi_E e_try n_try " // (iter+1) // " " // e_try // " " // n_try, PRINT_ANAL)
      if (N_try < N_e) then
	e_min = e_try
      else
	e_max = e_try
      endif
      iter = iter + 1
      if (iter .gt. max_iter) then
	call print("N_e " // N_e // " N_try " // N_try, PRINT_ALWAYS)
	call print("e_min " // e_min // " e_max " // e_max // " e_try " // e_try, PRINT_ALWAYS)
	call print("this%evals", PRINT_ALWAYS)
	call verbosity_push(PRINT_NORMAL)
	call print(this%evals)
	call verbosity_pop()
	call system_abort("Ran out of iterations in find_fermi_E")
      endif
      if ((abs(N_try-N_e) > this%fermi_E_precision) .and. (e_min == e_max)) then
	call print("N_e " // N_e // " N_try " // N_try, PRINT_ALWAYS)
	call print("e_min " // e_min // " e_max " // e_max // " e_try " // e_try, PRINT_ALWAYS)
	call print("this%evals", PRINT_ALWAYS)
	call verbosity_push(PRINT_NORMAL)
	call print(this%evals)
	call verbosity_pop()
	call system_abort("Ran out of precision in find_fermi_E")
      endif
    end do

    this%fermi_E = e_try
  endif

  EPS=1e-4_dp
  this%homo_e = maxval(this%evals%data_d, this%evals%data_d <= this%fermi_E+EPS)
  this%lumo_e = minval(this%evals%data_d, this%evals%data_d >= this%fermi_E-EPS)
  this%homo_e = max(this%tbsys%kpoints, this%homo_e)
  this%lumo_e = min(this%tbsys%kpoints, this%lumo_e)

  if (allocated(local_N)) deallocate(local_N)

end subroutine TB_find_fermi_E

subroutine calc_fermi_factors(fermi_factors, evals, fermi_E, fermi_T, AF, degeneracy)
  type(TBVector), intent(inout) :: fermi_factors
  type(TBVector), intent(in) :: evals
  real(dp), intent(in), optional :: fermi_E, fermi_T
  type(ApproxFermi), intent(in), optional :: AF
  real(dp), intent(in), optional :: degeneracy

  real(dp) :: u_degeneracy

  u_degeneracy = optional_default(2.0_dp, degeneracy)

  if (present(AF)) then
    fermi_factors%data_d(:,:) = u_degeneracy*approx_f_fermi(AF, evals%data_d(:,:))
  else if (present(Fermi_E) .and. present(Fermi_T)) then
    fermi_factors%data_d(:,:) = u_degeneracy*f_fermi(fermi_E, fermi_T, evals%data_d(:,:))
  else
    call system_abort("Called calc_fermi_factors without sufficient inputs for exact or approx fermi function")
  endif
end subroutine calc_fermi_factors

subroutine calc_fermi_derivs(fermi_factors, evals, fermi_E, fermi_T, AF, degeneracy)
  type(TBVector), intent(inout) :: fermi_factors
  type(TBVector), intent(in) :: evals
  real(dp), intent(in), optional :: fermi_E, fermi_T
  type(ApproxFermi), intent(in), optional :: AF
  real(dp), intent(in), optional :: degeneracy

  real(dp) :: u_degeneracy

  u_degeneracy = optional_default(2.0_dp, degeneracy)

  if (present(AF) .and. (present(fermi_E) .or. present(fermi_T))) then
    call system_abort("Called calc_fermi_factors with both ApproxFermi and Fermi_E or Fermi_T")
  endif

  if (present(AF)) then
    fermi_factors%data_d(:,:) = u_degeneracy*approx_f_fermi_deriv(AF, evals%data_d(:,:))
  else if (present(Fermi_E) .and. present(Fermi_T)) then
    fermi_factors%data_d(:,:) = u_degeneracy*f_fermi_deriv(fermi_E, fermi_T, evals%data_d(:,:))
  else
    call system_abort("Called calc_fermi_factors without sufficient inputs for exact or approx fermi function")
  endif

end subroutine calc_fermi_derivs

subroutine calc_mod_fermi_factors(this, fermi_factors, mod_fermi_factors, fermi_E, fermi_T, AF)
  type(TB_type), intent(inout) :: this
  type(TBVector), intent(in) :: fermi_factors
  type(TBVector), intent(inout) :: mod_fermi_factors
  real(dp), intent(in), optional :: Fermi_E, Fermi_T
  type(ApproxFermi), intent(in), optional :: AF

  real(dp) numerator, denominator, theta
  type(TBVector) :: fermi_derivs
  real(dp) :: degeneracy

  if (present(AF) .and. (present(fermi_E) .or. present(fermi_T))) then
    call system_abort("Called calc_mod_fermi_factors with both ApproxFermi and Fermi_E or Fermi_T")
  endif

  call Initialise(fermi_derivs, fermi_factors%N, fermi_factors%n_vectors)

  if (this%tbsys%noncollinear) then
    degeneracy = 1.0_dp
  else
    degeneracy = 2.0_dp
  endif

  call calc_fermi_derivs(fermi_derivs, this%evals, fermi_E, fermi_T, AF, degeneracy)

  denominator = ksum_dup(this%tbsys%kpoints, sum(fermi_derivs%data_d,dim=1))

  if (denominator .feq. 0.0_dp) then
    mod_fermi_factors%data_d = fermi_factors%data_d
  else
    numerator = ksum_dup(this%tbsys%kpoints, sum(this%evals%data_d*fermi_derivs%data_d,dim=1))
    theta = numerator/denominator

!   constant mu
    ! mod_fermi_factors%data_d = fermi_factors%data_d + &
    ! fermi_derivs%data_d*(this%evals%data_d)

!   constant N
    mod_fermi_factors%data_d = fermi_factors%data_d + &
      fermi_derivs%data_d*(this%evals%data_d-theta)

  endif

  call Finalise(fermi_derivs)
end subroutine calc_mod_fermi_factors

function TB_evals(this)
  type(TB_type) :: this
  real(dp) :: TB_evals(this%tbsys%N,this%tbsys%kpoints%g_N)

  if(allocated(this%evals%data_d)) then
     call collect(this%tbsys%kpoints, this%evals%data_d, TB_evals)
  else
     call system_abort("TB_evals() call with unallocated evals%data_d array")
  end if

end function TB_evals

! calculation optical absorption with formula from
! Snyder and Rotkin, Small v. 4, p. 1284-1286
subroutine absorption(this, polarization, freqs, gamma, a)
  type(TB_type), intent(inout) :: this
  complex(dp), intent(in) :: polarization(3)
  real(dp), intent(in) :: freqs(:), gamma
  real(dp), intent(out) :: a(:)

  complex(dp) :: polarization_hat(3)
  type(TBMatrix) :: dipole_evecs(3)
  integer :: i, f, ik, i_freq
  real(dp), allocatable :: absorption_contrib(:)

  if (this%evecs%N == 0 .or. this%evecs%n_matrices == 0) &
    call system_abort("Absorption needs eigenvectors to be already calculated")

  call dipole_matrix(this, dipole_evecs)

  call verbosity_push_decrement()
    call print("dipole_evecs(1)")
    call print(dipole_evecs(1))
    call print("dipole_evecs(2)")
    call print(dipole_evecs(2))
    call print("dipole_evecs(3)")
    call print(dipole_evecs(3))
  call verbosity_pop()

  polarization_hat = polarization / sqrt(sum(abs(polarization)**2))

  allocate(absorption_contrib(this%evecs%n_matrices))

  do i_freq=1, size(freqs)
    absorption_contrib = 0.0_dp
    do ik=1, this%evecs%n_matrices
      do i=1, this%evecs%N
	do f=i+1, this%evecs%N
	  if ((this%E_fillings%data_d(i,ik) .fne. 0.0_dp) .and. (this%E_fillings%data_d(f,ik) .fne. 1.0_dp)) then
	    if (dipole_evecs(1)%is_complex) then
	      absorption_contrib(ik) = absorption_contrib(ik) + &
			  ( (abs(dipole_evecs(1)%data_z(ik)%data(i,f)*polarization_hat(1) + &
				 dipole_evecs(2)%data_z(ik)%data(i,f)*polarization_hat(2) + &
				 dipole_evecs(3)%data_z(ik)%data(i,f)*polarization_hat(3))**2)/(freqs(i_freq)) ) * &
			  ( (this%E_fillings%data_d(i,ik)/2.0_dp*(1.0_dp-this%E_fillings%data_d(f,ik)/2.0_dp)) / &
			    ((this%evals%data_d(f,ik)-this%evals%data_d(i,ik)-freqs(i_freq))**2 + gamma**2) )
	    else
	      absorption_contrib(ik) = absorption_contrib(ik) + &
			  ( (abs(dipole_evecs(1)%data_d(ik)%data(i,f)*polarization_hat(1) + &
				 dipole_evecs(2)%data_d(ik)%data(i,f)*polarization_hat(2) + &
				 dipole_evecs(3)%data_d(ik)%data(i,f)*polarization_hat(3))**2)/(freqs(i_freq)) ) * &
			  ( (this%E_fillings%data_d(i,ik)/2.0_dp*(1.0_dp-this%E_fillings%data_d(f,ik)/2.0_dp)) / &
			    ((this%evals%data_d(f,ik)-this%evals%data_d(i,ik)-freqs(i_freq))**2 + gamma**2) )
	    endif
	  endif
	end do ! f
      end do ! i
    end do ! ik

    a(i_freq) = ksum_distrib(this%tbsys%kpoints, local_ksum(this%tbsys%kpoints, absorption_contrib))
  end do

  deallocate(absorption_contrib)

  call finalise(dipole_evecs(1))
  call finalise(dipole_evecs(2))
  call finalise(dipole_evecs(3))

end subroutine absorption

subroutine dipole_matrix(this, dipole_evecs)
  type(TB_type), intent(inout) :: this
  type(TBMatrix), intent(inout) :: dipole_evecs(3)

  type(TBMatrix) :: dipole_basis(3), t

  integer :: i

  do i=1, 3
    call realloc_match_tbsys(this%tbsys, dipole_basis(i))
    call realloc_match_tbsys(this%tbsys, dipole_evecs(i))
  end do
  call realloc_match_tbsys(this%tbsys, t)

  call fill_these_matrices(this%tbsys, this%at, do_dipole=.true., dipole=dipole_basis)

  call verbosity_push_decrement(PRINT_NERD)
    call print("dipole_basis(1)")
    call print(dipole_basis(1))
    call print("dipole_basis(2)")
    call print(dipole_basis(2))
    call print("dipole_basis(3)")
    call print(dipole_basis(3))
  call verbosity_pop()

  do i=1,3
    call matrix_product_sub(t, dipole_basis(i), this%evecs, a_conjugate=.false., b_conjugate = .false.)
    call matrix_product_sub(dipole_evecs(i), this%evecs, t, a_conjugate=.true., b_conjugate = .false.)
  end do

  do i=1, 3
    call finalise(dipole_basis(i))
  end do
  call finalise(t)

end subroutine dipole_matrix

end module TB_module<|MERGE_RESOLUTION|>--- conflicted
+++ resolved
@@ -337,10 +337,7 @@
      call copy_matrices(this%tbsys, Hd, Sd, Hz, Sz, index)
 end subroutine TB_copy_matrices
 
-<<<<<<< HEAD
-=======
-
->>>>>>> f3fb1faf
+
 subroutine TB_Setup_atoms(this, at, is_noncollinear, is_spinpol_no_scf, args_str, error)
   type(TB_type), intent(inout) :: this
   type(Atoms), intent(in) :: at
