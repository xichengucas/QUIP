! H0 XXXXXXXXXXXXXXXXXXXXXXXXXXXXXXXXXXXXXXXXXXXXXXXXXXXXXXXXXXXXXXXXXXXXXXXXXXXX
! H0 X
! H0 X   libAtoms+QUIP: atomistic simulation library
! H0 X
! H0 X   Portions of this code were written by
! H0 X     Albert Bartok-Partay, Silvia Cereda, Gabor Csanyi, James Kermode,
! H0 X     Ivan Solt, Wojciech Szlachta, Csilla Varnai, Steven Winfield.
! H0 X
! H0 X   Copyright 2006-2010.
! H0 X
! H0 X   These portions of the source code are released under the GNU General
! H0 X   Public License, version 2, http://www.gnu.org/copyleft/gpl.html
! H0 X
! H0 X   If you would like to license the source code under different terms,
! H0 X   please contact Gabor Csanyi, gabor@csanyi.net
! H0 X
! H0 X   Portions of this code were written by Noam Bernstein as part of
! H0 X   his employment for the U.S. Government, and are not subject
! H0 X   to copyright in the USA.
! H0 X
! H0 X
! H0 X   When using this software, please cite the following reference:
! H0 X
! H0 X   http://www.libatoms.org
! H0 X
! H0 X  Additional contributions by
! H0 X    Alessio Comisso, Chiara Gattinoni, and Gianpietro Moras
! H0 X
! H0 XXXXXXXXXXXXXXXXXXXXXXXXXXXXXXXXXXXXXXXXXXXXXXXXXXXXXXXXXXXXXXXXXXXXXXXXXXXX

!X
!X IP module 
!X
!% General object which manages all the possible interatomic potentials (IP), addressing
!% the calls to the right modules. The available IPs are the following:
!%   \begin{itemize}
!%    \item    Gaussian Approximation Potential           ({\bf IPModel_GAP}) 
!%    \item    Lennard-Jones Potential                    ({\bf IPModel_LJ}) 
!%    \item    Morse Potential                            ({\bf IPModel_Morse}) 
!%    \item    Force-Constant Potential                   ({\bf IPModel_FC}) 
!%    \item    Stillinger and Weber Potential for Silicon ({\bf IPModel_SW}) 
!%    \item    Tersoff potential for C/Si/Ge              ({\bf IPModel_Tersoff})  
!%    \item    Embedded Atom Potential of Ercolessi Adam  ({\bf IPModel_EAM_ErcolAd})
!%    \item    Brenner Potential                          ({\bf IPModel_Brenner})
!%    \item    FB Potential for SiO2                      ({\bf IPModel_FB})
!%    \item    Silicon Modified Embedded Atom Potentia l  ({\bf IPModel_Si_MEAM})
!%    \item    Finnis-Sinclair                            ({\bf IPModel_FS})
!%    \item    Bond Order Potential                       ({\bf IPModel_BOP})
!%    \item    Screened Brenner Potential (interface)     ({\bf IPModel_Brenner_Screened})
!%    \item    2nd generation Brenner Potential (interface) ({\bf IPModel_Brenner_2002})
!%    \item    Partridge-Schwenke potential               ({\bf IPModel_PartridgeSchwenke})
!%    \item    Einstein crystal potential ({\bf IPModel_Einstein})
!%    \item    Coulomb potential ({\bf IPModel_Coulomb})
!%    \item    Sutton-Chen potential ({\bf IPModel_Sutton_Chen})
!%    \item    Simple potential for an HF dimer ({\bf IPModel_HFdimer})
!%    \item    2-body potential for water dimer ({\bf IPModel_WaterDimer_Gillan})
!%    \item    Born-Mayer potential ({\bf IPModel_BornMayer})
!%    \item    Customised (hardwired) potential ({\bf IPModel_Custom})
!%    \item    Tether a selection of atoms to the origin with a spring ({\bf IPModel_Tether})
!%    \item    Template potential ({\bf IPModel_Template})
!%    \item    Fourth-order force-constant potential ({\bf IPModel_FC4})
!%   \end{itemize}
!%  The IP_type object contains details regarding the selected IP.
!%  When a type Potential is defined
!%>   type(Potential) :: pot
!%  it is then necessary to initialise the IP parameters (readable from an external input file or 
!%  from an internal string) and to define the IP type:
!%>   call Initialise(pot, IP_type, params) 
!%  where IP_type can be 
!%   \begin{itemize}
!%    \item    'IP GAP'
!%    \item    'IP LJ'
!%    \item    'IP Morse'
!%    \item    'IP FC'
!%    \item    'IP SW' 
!%    \item    'IP Tersoff'
!%    \item    'IP EAM_ErcolAd'
!%    \item    'IP Brenner'
!%    \item    'IP FB'
!%    \item    'IP Si_MEAM'
!%    \item    'IP FS'
!%    \item    'IP BOP'
!%    \item    'IP Brenner_Screened'
!%    \item    'IP Brenner_2002'
!%    \item    'IP PartridgeSchwenke'
!%    \item    'IP Einstein'
!%    \item    'IP Coulomb'
!%    \item    'IP Sutton_Chen'
!%    \item    'IP HFdimer'
!%    \item    'IP BornMayer'
!%    \item    'IP_WaterDimer_Gillan'
!%    \item    'IP_WaterTrimer_Gillan'
!%    \item    'IP Custom'
!%    \item    'IP Tether'
!%    \item    'IP LMTO_TBE'
!%    \item    'IP Multipoles'
!%    \item    'IP Template'
!%    \item    'IP FC4'
!%   \end{itemize}
!X
!XXXXXXXXXXXXXXXXXXXXXXXXXXXXXXXXXXXXXXXXXXXXXXXXXXXXXXXXXXXXXXXX
!XXXXXXXXXXXXXXXXXXXXXXXXXXXXXXXXXXXXXXXXXXXXXXXXXXXXXXXXXXXXXXXX
#include "error.inc"
module IP_module

! use system_module, only : dp
use error_module
use system_module, only : dp, inoutput, initialise, INPUT, print, PRINT_VERBOSE, PRINT_ALWAYS, system_timer
use units_module
use mpi_context_module
use extendable_str_module
use dictionary_module
use paramreader_module
use atoms_module

use QUIP_Common_module
use IPModel_GAP_module, only : ipmodel_gap, initialise, finalise, calc, print
use IPModel_LJ_module, only : ipmodel_lj, initialise, finalise, calc, print
use IPModel_Morse_module, only : ipmodel_morse, initialise, finalise, calc, print
use IPModel_FC_module, only : ipmodel_fc, initialise, finalise, calc, print
use IPModel_SW_module, only : ipmodel_sw, initialise, finalise, calc, print
use IPModel_Tersoff_module, only : ipmodel_tersoff, initialise, finalise, calc, print
use IPModel_EAM_ErcolAd_module, only : ipmodel_eam_ercolad, initialise, finalise, calc, print
use IPModel_Brenner_module, only : ipmodel_brenner, initialise, finalise, calc, print
use IPModel_FB_module, only : ipmodel_fb, initialise, finalise, calc, print
use IPModel_Si_MEAM_module, only : ipmodel_si_meam, initialise, finalise, calc, print
use IPModel_FS_module, only : ipmodel_fs, initialise, finalise, calc, print
use IPModel_BOP_module, only : ipmodel_bop, initialise, finalise, calc, print
use IPModel_Brenner_Screened_module, only : ipmodel_brenner_screened, initialise, finalise, calc, print
use IPModel_Brenner_2002_module, only : ipmodel_brenner_2002, initialise, finalise, calc, print
#ifdef HAVE_ASAP
use IPModel_ASAP_module, only : ipmodel_asap, initialise, finalise, calc, print
#endif
use IPModel_TS_module, only : ipmodel_ts, initialise, finalise, calc, print, setup_atoms
use IPModel_Glue_module, only : ipmodel_glue, initialise, finalise, calc, print
use IPModel_PartridgeSchwenke_module, only : ipmodel_partridgeschwenke, initialise, finalise, calc, print
use IPModel_Einstein_module, only : ipmodel_einstein, initialise, finalise, calc, print
use IPModel_Coulomb_module, only : ipmodel_coulomb, initialise, finalise, calc, print
use IPModel_Sutton_Chen_module, only : ipmodel_sutton_chen, initialise, finalise, calc, print
use IPModel_LMTO_TBE_module, only: ipmodel_lmto_tbe, initialise, finalise, calc, print
use IPModel_Template_module, only : ipmodel_template, initialise, finalise, calc, print
#ifdef HAVE_KIM
use IPModel_KIM_module, only : ipmodel_kim, initialise, finalise, calc, print
#endif
use IPModel_FX_module, only : ipmodel_fx, initialise, finalise, calc, print
use IPModel_HFdimer_module, only : ipmodel_hfdimer, initialise, finalise, calc, print
use IPModel_WaterDimer_Gillan_module, only : ipmodel_waterdimer_gillan, initialise, finalise, calc, print
use IPModel_WaterTrimer_Gillan_module, only : ipmodel_watertrimer_gillan, initialise, finalise, calc, print
use IPModel_BornMayer_module, only : ipmodel_bornmayer, initialise, finalise, calc, print
use IPModel_Custom_module, only : ipmodel_custom, initialise, finalise, calc, print
use IPModel_Tether_module, only : ipmodel_tether, initialise, finalise, calc, print
use IPModel_Spring_module, only : ipmodel_Spring, initialise, finalise, calc, print
use IPModel_SW_VP_module, only : ipmodel_sw_vp, initialise, finalise, calc, print
<<<<<<< HEAD
use IPModel_Multipoles_module, only : ipmodel_multipoles, initialise, finalise, calc, print
=======
use IPModel_FC4_module, only : ipmodel_fc4, initialise, finalise, calc, print
>>>>>>> 85333874
! Add new IP here

implicit none

private

integer, parameter :: FF_LJ = 1, FF_SW = 2, FF_Tersoff = 3, FF_EAM_ErcolAd = 4, &
     FF_Brenner = 5, FF_GAP = 6, FF_FS = 7, FF_BOP = 8, FF_FB = 9, FF_Si_MEAM = 10, FF_Brenner_Screened = 11, &
     FF_Brenner_2002 = 12, FF_ASAP = 13, FF_TS = 14, FF_FC = 15, FF_Morse = 16, FF_GLUE = 17, FF_PartridgeSchwenke = 18, &
     FF_Einstein = 19, FF_Coulomb = 20, FF_Sutton_Chen = 21, FF_KIM = 22, FF_FX = 23, FF_HFdimer = 24, FF_Custom = 25, FF_SW_VP=26, &
<<<<<<< HEAD
     FF_BornMayer = 27, FF_WaterDimer_Gillan=28, FF_WaterTrimer_Gillan=29, FF_Tether=30, FF_LMTO_TBE=31, FF_Multipoles=32, &! Add new IPs here
=======
     FF_BornMayer = 27, FF_WaterDimer_Gillan=28, FF_WaterTrimer_Gillan=29, FF_Tether=30, FF_LMTO_TBE=31, FF_FC4 = 32, FF_Spring=33, &! Add new IPs here
>>>>>>> 85333874
     FF_Template = 99

public :: IP_type
type IP_type
  integer :: functional_form = 0

  type(IPModel_GAP) ip_gap
  type(IPModel_LJ) ip_lj
  type(IPModel_Morse) ip_morse
  type(IPModel_FC) ip_fc
  type(IPModel_SW) ip_sw
  type(IPModel_Tersoff) ip_Tersoff
  type(IPModel_EAM_ErcolAd) ip_EAM_ErcolAd
  type(IPModel_Brenner) ip_Brenner
  type(IPModel_FB) ip_FB
  type(IPModel_Si_MEAM) ip_Si_MEAM
  type(IPModel_FS) ip_fs
  type(IPModel_BOP) ip_BOP
  type(IPModel_Brenner_Screened) ip_Brenner_Screened
  type(IPModel_Brenner_2002) ip_Brenner_2002
#ifdef HAVE_ASAP
  type(IPModel_ASAP) ip_ASAP
#endif
  type(IPModel_TS) ip_TS
  type(IPModel_Glue) ip_Glue
  type(IPModel_PartridgeSchwenke) ip_PartridgeSchwenke
  type(IPModel_Einstein) ip_Einstein
  type(IPModel_Coulomb) ip_Coulomb
  type(IPModel_Sutton_Chen) ip_Sutton_Chen
#ifdef HAVE_KIM
  type(IPModel_KIM) ip_KIM
#endif
  type(IPModel_FX) ip_FX
  type(IPModel_BornMayer) ip_BornMayer
  type(IPModel_Custom) ip_Custom
  type(IPModel_HFdimer) ip_HFdimer 
  type(IPModel_SW_VP) ip_sw_vp
  type(IPModel_WaterDimer_Gillan) ip_waterdimer_gillan
  type(IPModel_WaterTrimer_Gillan) ip_watertrimer_gillan
  type(IPModel_Tether) ip_Tether
  type(IPModel_Spring) ip_Spring
  type(IPModel_LMTO_TBE) ip_LMTO_TBE
<<<<<<< HEAD
  type(IPModel_Multipoles) ip_Multipoles
=======
  type(IPModel_FC4) ip_fc4
>>>>>>> 85333874
     ! Add new IP here
  type(IPModel_Template) ip_Template
  type(mpi_context) :: mpi_glob, mpi_local

end type IP_type

!% Initialise IP_type object defining the IP model and the corresponding parameters. If necessary
!% it initialises the input file for the potential parameters. 
public :: Initialise
public :: IP_Initialise_filename
interface Initialise
  module procedure IP_Initialise_inoutput, IP_Initialise_str
end interface Initialise

public :: Finalise
interface Finalise
  module procedure IP_Finalise
end interface Finalise

!% Return the cutoff of this interatomic potential
public :: cutoff
interface cutoff
   module procedure IP_cutoff
end interface

!% Print the parameters of the selected IP model
public :: Print
interface Print
  module procedure IP_Print
end interface Print

!% Hook routine called before calc() is invoked. Can be used to add required properties.
public :: setup_atoms
interface setup_atoms
   module procedure ip_setup_atoms
end interface

!% Call the potential calculator for the selected IP model
public :: Calc
private :: IP_Calc
interface Calc
  module procedure IP_Calc
end interface Calc

!% set up optimal parameters for parallel computation for a given system
public :: setup_parallel
private :: IP_setup_parallel
interface setup_parallel
  module procedure IP_setup_parallel
end interface setup_parallel

contains

!% OMIT
subroutine IP_Initialise_filename(this, args_str, filename, mpi_obj, error)
  type(IP_type), intent(inout) :: this
  character(len=*), intent(in) :: args_str
  character(len=*), intent(in) :: filename  !% File name containing the IP parameters
  type(MPI_context), intent(in), optional :: mpi_obj
  integer, intent(out), optional :: error

  type(inoutput) io

  INIT_ERROR(error)

  call Initialise(io, filename, INPUT)

  call Initialise(this, args_str, io, mpi_obj)

  call Finalise(io)

end subroutine


subroutine IP_Initialise_inoutput(this, args_str, io_obj, mpi_obj, error)
  type(IP_type), intent(inout) :: this
  character(len=*), intent(in) :: args_str
  type(inoutput), intent(inout), optional :: io_obj
  type(MPI_context), intent(in), optional :: mpi_obj
  integer, intent(out), optional :: error

  type(extendable_str) :: ss

  INIT_ERROR(error)

  call Initialise(ss)
  if (present(io_obj)) then
    if (present(mpi_obj)) then
      call read(ss, io_obj%unit, convert_to_string=.true., mpi_comm=mpi_obj%communicator)
    else
      call read(ss, io_obj%unit, convert_to_string=.true.)
    endif
  endif
  call Initialise(this, args_str, string(ss), mpi_obj)
  call Finalise(ss)

end subroutine IP_Initialise_inoutput

subroutine IP_Initialise_str(this, args_str, param_str, mpi_obj, error)
  type(IP_type), intent(inout) :: this
  character(len=*), intent(in) :: args_str, param_str
  type(MPI_context), intent(in), optional :: mpi_obj
  integer, intent(out), optional :: error

  type(Dictionary) :: params
  logical is_GAP, is_LJ, is_FC, is_Morse, is_SW, is_Tersoff, is_EAM_ErcolAd, is_Brenner, is_FS, is_BOP, is_FB, is_Si_MEAM, &
       is_Brenner_Screened, is_Brenner_2002, is_ASAP, is_TS, is_Glue, is_PartridgeSchwenke, is_Einstein, is_Coulomb, &
       is_Sutton_Chen, is_KIM, is_FX, is_HFdimer, is_BornMayer, is_Custom, is_Template, is_SW_VP, is_WaterDimer_Gillan , &
<<<<<<< HEAD
       is_WaterTrimer_Gillan, is_Tether, is_LMTO_TBE, is_Multipoles ! Add new IPs here
=======
       is_WaterTrimer_Gillan, is_Tether, is_Spring, is_LMTO_TBE, is_FC4 ! Add new IPs here
>>>>>>> 85333874

  INIT_ERROR(error)

  call Finalise(this)

  call initialise(params)
  call param_register(params, 'GAP', 'false', is_GAP, help_string="No help yet.  This source file was $LastChangedBy$")
  call param_register(params, 'LJ', 'false', is_LJ, help_string="No help yet.  This source file was $LastChangedBy$")
  call param_register(params, 'Morse', 'false', is_Morse, help_string="No help yet.  This source file was $LastChangedBy$")
  call param_register(params, 'FC', 'false', is_FC, help_string="No help yet.  This source file was $LastChangedBy$")
  call param_register(params, 'SW', 'false', is_SW, help_string="No help yet.  This source file was $LastChangedBy$")
  call param_register(params, 'Tersoff', 'false', is_Tersoff, help_string="No help yet.  This source file was $LastChangedBy$")
  call param_register(params, 'EAM_ErcolAd', 'false', is_EAM_ErcolAd, help_string="No help yet.  This source file was $LastChangedBy$")
  call param_register(params, 'Brenner', 'false', is_Brenner, help_string="No help yet.  This source file was $LastChangedBy$")
  call param_register(params, 'FB', 'false', is_FB, help_string="No help yet.  This source file was $LastChangedBy$")
  call param_register(params, 'Si_MEAM', 'false', is_Si_MEAM, help_string="No help yet.  This source file was $LastChangedBy$")
  call param_register(params, 'FS', 'false', is_FS, help_string="No help yet.  This source file was $LastChangedBy$")
  call param_register(params, 'BOP', 'false', is_BOP, help_string="No help yet.  This source file was $LastChangedBy$")
  call param_register(params, 'Brenner_Screened', 'false', is_Brenner_Screened, help_string="No help yet.  This source file was $LastChangedBy$")
  call param_register(params, 'Brenner_2002', 'false', is_Brenner_2002, help_string="No help yet.  This source file was $LastChangedBy$")
#ifdef HAVE_ASAP
  call param_register(params, 'ASAP', 'false', is_ASAP, help_string="No help yet.  This source file was $LastChangedBy$")
#else
  is_ASAP = .false.
#endif
  call param_register(params, 'TS', 'false', is_TS, help_string="No help yet.  This source file was $LastChangedBy$")
  call param_register(params, 'Glue', 'false', is_Glue, help_string="No help yet.  This source file was $LastChangedBy$")
  call param_register(params, 'PartridgeSchwenke', 'false', is_PartridgeSchwenke, help_string="No help yet.  This source file was $LastChangedBy$")
  call param_register(params, 'Einstein', 'false', is_Einstein, help_string="No help yet.  This source file was $LastChangedBy$")
  call param_register(params, 'Coulomb', 'false', is_Coulomb, help_string="No help yet.  This source file was $LastChangedBy$")
  call param_register(params, 'Sutton_Chen', 'false', is_Sutton_Chen, help_string="No help yet.  This source file was $LastChangedBy$")
#ifdef HAVE_KIM
  call param_register(params, 'KIM', 'false', is_KIM, help_string="No help yet.  This source file was $LastChangedBy$")
#else
  is_KIM = .false.
#endif
  call param_register(params, 'FX', 'false', is_FX, help_string="Fanourgakis-Xantheas model of water")
  call param_register(params, 'BornMayer', 'false', is_BornMayer, help_string="Born-Mayer potential")
  call param_register(params, 'Custom', 'false', is_Custom, help_string="Customised (hard wired) potential")
  call param_register(params, 'HFdimer', 'false', is_HFdimer, help_string="HF dimer potential")
  call param_register(params, 'SW_VP', 'false', is_SW_VP, help_string="No help yet.  This source file was $LastChangedBy$")
  call param_register(params, 'WaterDimer_Gillan', 'false', is_WaterDimer_Gillan, help_string='Water Dimer 2-body potential by Mike Gillan')
  call param_register(params, 'WaterTrimer_Gillan', 'false', is_WaterTrimer_Gillan, help_string='Water Trimer 3-body potential by Mike Gillan')
  call param_register(params, 'Tether', 'false', is_Tether, help_string="Tether a selection of atoms to the origin with a spring")
  call param_register(params, 'Spring', 'false', is_Spring, help_string="Tether a selection of atoms to each other with a spring")
  call param_register(params, 'LMTO_TBE', 'false', is_LMTO_TBE, help_string="Interface to LMTO empirical Tight Binding code")
<<<<<<< HEAD
  call param_register(params, 'Multipoles', 'false', is_Multipoles, help_string="Electrostatics including charges, dipoles, polarisabilities")  
=======
  call param_register(params, 'FC4', 'false', is_FC4, help_string="Fourth-order force-constant potential of Esfarjani et al")
  
>>>>>>> 85333874
 ! Add new IP here
  call param_register(params, 'Template', 'false', is_Template, help_string="No help yet.  This source file was $LastChangedBy$")

  if (.not. param_read_line(params, args_str, ignore_unknown=.true.,task='IP_Initialise_str args_str')) then
    RAISE_ERROR("IP_Initialise_str failed to parse args_str='"//trim(args_str)//"'", error)
  endif
  call finalise(params)

  if (count((/is_GAP, is_LJ, is_FC, is_Morse, is_SW, is_Tersoff, is_EAM_ErcolAd, is_Brenner, is_FS, is_BOP, is_FB, is_Si_MEAM, &
       is_Brenner_Screened, is_Brenner_2002, is_ASAP, is_TS, is_Glue, is_PartridgeSchwenke, is_Einstein, is_Coulomb, &
       is_Sutton_Chen, is_KIM, is_FX, is_HFdimer, is_BornMayer, is_Custom, is_SW_VP, is_WaterDimer_Gillan,is_WaterTrimer_Gillan, &
<<<<<<< HEAD
       is_Tether, is_LMTO_TBE, is_Multipoles, & ! add new IPs here
=======
       is_Tether, is_Spring, is_LMTO_TBE, is_FC4, & ! add new IPs here
>>>>>>> 85333874
       is_Template /)) /= 1) then
    RAISE_ERROR("IP_Initialise_str found too few or too many IP Model types args_str='"//trim(args_str)//"'", error)
  endif

  if (is_GAP) then
    this%functional_form = FF_GAP
    call Initialise(this%ip_gap, args_str, param_str)
  else if (is_LJ) then
    this%functional_form = FF_LJ
    call Initialise(this%ip_lj, args_str, param_str)
  else if (is_Morse) then
    this%functional_form = FF_Morse
    call Initialise(this%ip_morse, args_str, param_str)
  else if (is_FC) then
    this%functional_form = FF_FC
    call Initialise(this%ip_fc, args_str, param_str)
  else if (is_SW) then
    this%functional_form = FF_SW
    call Initialise(this%ip_sw, args_str, param_str)
  else if (is_Tersoff) then
    this%functional_form = FF_Tersoff
    call Initialise(this%ip_tersoff, args_str, param_str)
  else if (is_EAM_ErcolAd) then
    this%functional_form = FF_EAM_ErcolAd
    call Initialise(this%ip_EAM_ErcolAd, args_str, param_str)
  else if (is_Brenner) then
    this%functional_form = FF_Brenner
    call Initialise(this%ip_Brenner, args_str, param_str)
  else if (is_FB) then
    this%functional_form = FF_FB
    call Initialise(this%ip_FB, args_str, param_str)
  else if (is_Si_MEAM) then
    this%functional_form = FF_Si_MEAM
    call Initialise(this%ip_Si_MEAM, args_str, param_str)
  else if (is_FS) then
    this%functional_form = FF_FS
    call Initialise(this%ip_fs, args_str, param_str)
  else if (is_BOP) then
    this%functional_form = FF_BOP
    call Initialise(this%ip_bop, args_str, param_str)
  else if (is_Brenner_Screened) then
    this%functional_form = FF_Brenner_Screened
    call Initialise(this%ip_brenner_screened, args_str, param_str)
  else if (is_Brenner_2002) then
    this%functional_form = FF_Brenner_2002
    call Initialise(this%ip_brenner_2002, args_str, param_str)
#ifdef HAVE_ASAP
  else if (is_ASAP) then
    this%functional_form = FF_ASAP
    call Initialise(this%ip_ASAP, args_str, param_str) 
#endif
  else if (is_TS) then
    this%functional_form = FF_TS
    call Initialise(this%ip_TS, args_str, param_str) 
  else if (is_Glue) then
    this%functional_form = FF_GLUE
    call Initialise(this%ip_Glue, args_str, param_str) 
 else if (is_PartridgeSchwenke) then
    this%functional_form = FF_PartridgeSchwenke
    call Initialise(this%ip_PartridgeSchwenke, args_str, param_str)
  else if (is_Einstein) then
    this%functional_form = FF_Einstein
    call Initialise(this%ip_Einstein, args_str, param_str) 
  else if (is_Coulomb) then
    this%functional_form = FF_Coulomb
    call Initialise(this%ip_Coulomb, args_str, param_str) 
  else if (is_Sutton_Chen) then
    this%functional_form = FF_Sutton_Chen
    call Initialise(this%ip_Sutton_Chen, args_str, param_str) 
#ifdef HAVE_KIM
  else if (is_KIM) then
    this%functional_form = FF_KIM
    call Initialise(this%ip_KIM, args_str, param_str) 
#endif
  else if (is_FX) then
     this%functional_form = FF_FX
     call Initialise(this%ip_fx, args_str, param_str)
  else if (is_BornMayer) then
     this%functional_form = FF_BornMayer
     call Initialise(this%ip_bornmayer, args_str, param_str)
  else if (is_Custom) then
     this%functional_form = FF_Custom
     call Initialise(this%ip_custom, args_str, param_str)
  else if (is_HFdimer) then
     this%functional_form = FF_HFdimer
     call Initialise(this%ip_HFdimer, args_str, param_str)
  else if (is_SW_VP) then
    this%functional_form = FF_SW_VP
    call Initialise(this%ip_sw_vp, args_str, param_str)
  else if (is_WaterDimer_Gillan) then
    this%functional_form = FF_WaterDimer_Gillan
    call Initialise(this%ip_waterdimer_gillan, args_str, param_str)
  else if (is_WaterTrimer_Gillan) then
    this%functional_form = FF_WaterTrimer_Gillan
    call Initialise(this%ip_watertrimer_gillan, args_str, param_str)
  else if (is_Tether) then
     this%functional_form = FF_Tether
     call Initialise(this%ip_tether, args_str, param_str)
  else if (is_Spring) then
     this%functional_form = FF_Spring
     call Initialise(this%ip_Spring, args_str, param_str)
  else if (is_LMTO_TBE) then
     this%functional_form = FF_LMTO_TBE
     call Initialise(this%ip_LMTO_TBE, args_str, param_str)
  else if (is_FC4) then
     this%functional_form = FF_FC4
     call Initialise(this%ip_FC4, args_str, param_str)
    ! Add new IP here
  else if (is_Multipoles) then
     this%functional_form = FF_Multipoles
     call Initialise(this%ip_Multipoles, args_str, param_str)
  else if (is_Template) then
    this%functional_form = FF_Template
    call Initialise(this%ip_Template, args_str, param_str) 
  end if

  if (present(mpi_obj)) this%mpi_glob = mpi_obj

end subroutine IP_Initialise_str

subroutine IP_Finalise(this)
  type(IP_type), intent(inout) :: this

  if (this%mpi_local%active) call free_context(this%mpi_local)
  select case (this%functional_form)
    case (FF_GAP)
      call Finalise(this%ip_gap)
    case (FF_LJ)
      call Finalise(this%ip_lj)
    case (FF_Morse)
      call Finalise(this%ip_morse)
    case (FF_FC)
      call Finalise(this%ip_fc)
    case (FF_SW)
      call Finalise(this%ip_sw)
    case (FF_Tersoff)
      call Finalise(this%ip_tersoff)
    case (FF_EAM_ErcolAd)
      call Finalise(this%ip_EAM_ErcolAd)
    case(FF_Brenner)
      call Finalise(this%ip_Brenner)
    case(FF_FB)
      call Finalise(this%ip_fb)
    case(FF_Si_MEAM)
      call Finalise(this%ip_Si_MEAM)
    case (FF_FS)
      call Finalise(this%ip_fs)
    case (FF_BOP)
      call Finalise(this%ip_bop)
    case (FF_Brenner_Screened)
      call Finalise(this%ip_brenner_screened)
    case (FF_Brenner_2002)
      call Finalise(this%ip_brenner_2002)
#ifdef HAVE_ASAP
    case (FF_ASAP)
      call Finalise(this%ip_ASAP)
#endif
    case (FF_TS)
      call Finalise(this%ip_TS)
    case (FF_GLUE)
      call Finalise(this%ip_Glue)
   case (FF_PartridgeSchwenke)
      call Finalise(this%ip_PartridgeSchwenke)
    case (FF_Einstein)
      call Finalise(this%ip_Einstein)
    case (FF_Coulomb)
      call Finalise(this%ip_Coulomb)
    case (FF_Sutton_Chen)
      call Finalise(this%ip_Sutton_Chen)
#ifdef HAVE_KIM
    case (FF_KIM)
      call Finalise(this%ip_KIM)
#endif
   case (FF_FX)
      call Finalise(this%ip_FX)
   case(FF_BornMayer)
      call Finalise(this%ip_BornMayer)
   case (FF_Custom)
      call Finalise(this%ip_Custom)
   case (FF_HFdimer)
      call Finalise(this%ip_HFdimer)
   case (FF_SW_VP)
      call Finalise(this%ip_sw_vp)
   case (FF_WaterDimer_Gillan)
      call Finalise(this%ip_waterdimer_gillan)
   case (FF_WaterTrimer_Gillan)
      call Finalise(this%ip_watertrimer_gillan)
   case (FF_Tether)
      call Finalise(this%ip_Tether)
   case (FF_Spring)
      call Finalise(this%ip_Spring)
   case (FF_LMTO_TBE)   
      call Finalise(this%ip_LMTO_TBE)
<<<<<<< HEAD
   case (FF_Multipoles)
      call Finalise(this%ip_Multipoles)
=======
   case (FF_FC4)
      call Finalise(this%ip_FC4)
>>>>>>> 85333874
   ! add new IP here
   case (FF_Template)
      call Finalise(this%ip_Template)
  end select

end subroutine IP_Finalise

function IP_cutoff(this)
  type(IP_type), intent(in) :: this
  real(dp) :: IP_cutoff

  select case (this%functional_form)
  case (FF_GAP)
     IP_cutoff = this%ip_gap%cutoff
  case (FF_LJ)
     IP_cutoff = this%ip_lj%cutoff
  case (FF_Morse)
     IP_cutoff = this%ip_morse%cutoff
  case (FF_FC)
     IP_cutoff = this%ip_fc%cutoff
  case (FF_SW)
     IP_cutoff = this%ip_sw%cutoff
  case (FF_Tersoff)
     IP_cutoff = this%ip_tersoff%cutoff
  case (FF_EAM_ErcolAd)
     IP_cutoff = this%ip_EAM_ErcolAd%cutoff
  case(FF_Brenner)
     IP_cutoff = this%ip_Brenner%cutoff
  case(FF_FB)
     IP_cutoff = this%ip_FB%cutoff
  case(FF_Si_MEAM)
     IP_cutoff = this%ip_Si_MEAM%cutoff
  case (FF_FS)
     IP_cutoff = this%ip_fs%cutoff
  case (FF_BOP)
     IP_cutoff = this%ip_bop%cutoff
  case (FF_Brenner_Screened)
     IP_cutoff = this%ip_brenner_screened%cutoff
  case (FF_Brenner_2002)
     IP_cutoff = this%ip_brenner_2002%cutoff
#ifdef HAVE_ASAP
  case (FF_ASAP)
     IP_cutoff = max(this%ip_asap%cutoff_ms, this%ip_asap%cutoff_coulomb)*BOHR
#endif
  case (FF_TS)
     IP_cutoff = max(this%ip_TS%cutoff_ms, this%ip_TS%cutoff_coulomb)*BOHR
  case (FF_GLUE)
     IP_cutoff = this%ip_Glue%cutoff
  case (FF_PartridgeSchwenke)
     IP_cutoff = this%ip_PartridgeSchwenke%cutoff
  case (FF_Einstein)
     IP_cutoff = this%ip_Einstein%cutoff
  case (FF_Coulomb)
     IP_cutoff = this%ip_Coulomb%cutoff
  case (FF_Sutton_Chen)
     IP_cutoff = this%ip_Sutton_Chen%cutoff
#ifdef HAVE_KIM
  case (FF_KIM)
     IP_cutoff = this%ip_kim%cutoff
#endif
  case (FF_FX)
     IP_cutoff = this%ip_fx%cutoff
  case (FF_BornMayer)
     IP_cutoff = this%ip_BornMayer%cutoff
  case (FF_Custom)
     IP_cutoff = this%ip_custom%cutoff
  case (FF_HFdimer)
     IP_cutoff = this%ip_HFdimer%cutoff
  case (FF_SW_VP)
     IP_cutoff = this%ip_sw_vp%cutoff 
  case (FF_WaterDimer_Gillan)
     IP_cutoff = this%ip_waterdimer_gillan%cutoff
  case (FF_WaterTrimer_Gillan)
     IP_cutoff = this%ip_watertrimer_gillan%cutoff
  case (FF_Tether)
     IP_cutoff = this%ip_tether%cutoff
  case (FF_Spring)
     IP_cutoff = this%ip_Spring%cutoff
  case(FF_LMTO_TBE)
     IP_cutoff = this%ip_LMTO_TBE%cutoff
<<<<<<< HEAD
  case (FF_Multipoles)
     IP_cutoff = this%ip_multipoles%cutoff
=======
  case(FF_FC4)
     IP_cutoff = this%ip_FC4%cutoff
>>>>>>> 85333874
  ! Add new IP here
  case (FF_Template)
     IP_cutoff = this%ip_Template%cutoff
  case default
     IP_cutoff = 0.0_dp
  end select
end function IP_cutoff

subroutine IP_setup_atoms(this, at)
  type(IP_type), intent(in) :: this
  type(Atoms), intent(inout) :: at

  select case (this%functional_form)
  case (FF_TS)
     call setup_atoms(this%ip_TS, at)
  end select

end subroutine IP_setup_atoms

subroutine IP_Calc(this, at, energy, local_e, f, virial, local_virial, args_str, error)
  type(IP_type), intent(inout) :: this
  type(Atoms), intent(inout) :: at                
  real(dp), intent(out), optional :: energy, local_e(:) !% \texttt{energy} = System total energy, \texttt{local_e} = energy of each atom, vector dimensioned as \texttt{at%N}.
  real(dp), intent(out), optional :: f(:,:), local_virial(:,:)
  real(dp), intent(out), optional :: virial(3,3)
  character(len=*), intent(in), optional      :: args_str 
  integer, intent(out), optional :: error

  INIT_ERROR(error)

  call system_timer("IP_Calc")

  if (this%mpi_glob%active .and. .not. this%mpi_local%active) then
    call setup_parallel(this, at, energy, local_e, f, virial, local_virial)
  endif

  select case (this%functional_form)
    case (FF_GAP)
      call calc(this%ip_gap, at, energy, local_e, f, virial, local_virial, args_str, mpi=this%mpi_local, error=error)
    case (FF_LJ)
      call calc(this%ip_lj, at, energy, local_e, f, virial, local_virial, args_str, mpi=this%mpi_local, error=error)
      PASS_ERROR(error)
    case (FF_Morse)
      call calc(this%ip_morse, at, energy, local_e, f, virial, local_virial, args_str, mpi=this%mpi_local, error=error)
    case (FF_FC)
      call calc(this%ip_fc, at, energy, local_e, f, virial, local_virial, args_str, mpi=this%mpi_local, error=error)
    case (FF_SW)
      call calc(this%ip_sw, at, energy, local_e, f, virial, local_virial, args_str, mpi=this%mpi_local, error=error)
    case (FF_Tersoff)
      call calc(this%ip_tersoff, at, energy, local_e, f, virial, local_virial, args_str, mpi=this%mpi_local, error=error)
    case (FF_EAM_ErcolAd)
      call calc(this%ip_EAM_ErcolAd, at, energy, local_e, f, virial, local_virial, args_str, mpi=this%mpi_local, error=error)
    case(FF_Brenner)
      call calc(this%ip_Brenner, at, energy, local_e, f, virial, local_virial, args_str, mpi=this%mpi_local, error=error)
    case(FF_FB)
      call calc(this%ip_FB, at, energy, local_e, f, virial, local_virial, args_str, mpi=this%mpi_local, error=error)
    case(FF_Si_MEAM)
      call calc(this%ip_Si_MEAM, at, energy, local_e, f, virial, local_virial, args_str, mpi=this%mpi_local, error=error)
    case (FF_FS)
      call calc(this%ip_fs, at, energy, local_e, f, virial, local_virial, args_str, mpi=this%mpi_local, error=error)
    case (FF_BOP)
      call calc(this%ip_bop, at, energy, local_e, f, virial, local_virial, args_str, mpi=this%mpi_local, error=error)
    case (FF_Brenner_Screened)
      call calc(this%ip_brenner_screened, at, energy, local_e, f, virial, local_virial, args_str, mpi=this%mpi_local, error=error)
    case (FF_Brenner_2002)
      call calc(this%ip_brenner_2002, at, energy, local_e, f, virial, local_virial, args_str, mpi=this%mpi_local, error=error)
#ifdef HAVE_ASAP
    case (FF_ASAP)
      call calc(this%ip_asap, at, energy, local_e, f, virial, local_virial, args_str, mpi=this%mpi_local, error=error)
#endif
    case (FF_TS)
      call calc(this%ip_TS, at, energy, local_e, f, virial, local_virial, args_str, mpi=this%mpi_local, error=error)
    case (FF_GLUE)
      call calc(this%ip_Glue, at, energy, local_e, f, virial, local_virial, args_str, mpi=this%mpi_local, error=error)
   case (FF_PartridgeSchwenke)
      call calc(this%ip_PartridgeSchwenke, at, energy, local_e, f, virial, local_virial, args_str, mpi=this%mpi_local, error=error)
    case (FF_Einstein)
      call calc(this%ip_Einstein, at, energy, local_e, f, virial, local_virial, args_str, mpi=this%mpi_local, error=error)
    case (FF_Coulomb)
      call calc(this%ip_Coulomb, at, energy, local_e, f, virial, local_virial, args_str, mpi=this%mpi_local, error=error)
    case (FF_Sutton_Chen)
      call calc(this%ip_Sutton_Chen, at, energy, local_e, f, virial, local_virial, args_str, mpi=this%mpi_local, error=error)
#ifdef HAVE_KIM
    case (FF_KIM)
      call calc(this%ip_KIM, at, energy, local_e, f, virial, local_virial, args_str, mpi=this%mpi_local, error=error)
      PASS_ERROR(error)
#endif
   case (FF_FX)
      call calc(this%ip_FX, at, energy, local_e, f, virial, local_virial, args_str, mpi=this%mpi_local, error=error)
   case (FF_BornMayer)
      call calc(this%ip_BornMayer, at, energy, local_e, f, virial, local_virial, args_str, mpi=this%mpi_local, error=error)
   case (FF_Custom)
      call calc(this%ip_Custom, at, energy, local_e, f, virial, local_virial, args_str, mpi=this%mpi_local, error=error)
   case (FF_HFdimer)
      call calc(this%ip_HFdimer, at, energy, local_e, f, virial, local_virial, args_str, mpi=this%mpi_local, error=error)
   case (FF_SW_VP)
      call calc(this%ip_sw_vp, at, energy, local_e, f, virial, local_virial, args_str, mpi=this%mpi_local, error=error)
   case (FF_WaterDimer_Gillan)
      call calc(this%ip_waterdimer_gillan, at, energy, local_e, f, virial, local_virial, args_str, mpi=this%mpi_local, error=error)
   case (FF_WaterTrimer_Gillan)
      call calc(this%ip_watertrimer_gillan, at, energy, local_e, f, virial, local_virial, args_str, mpi=this%mpi_local, error=error)
   case (FF_Tether)
      call calc(this%ip_Tether, at, energy, local_e, f, virial, local_virial, args_str, mpi=this%mpi_local, error=error)
   case (FF_Spring)
      call calc(this%ip_Spring, at, energy, local_e, f, virial, local_virial, args_str, mpi=this%mpi_local, error=error)
   case (FF_LMTO_TBE)
      call calc(this%ip_LMTO_TBE, at, energy, local_e, f, virial, local_virial, args_str, mpi=this%mpi_local, error=error)
<<<<<<< HEAD
   case (FF_Multipoles)
      call calc(this%ip_Multipoles, at, energy, local_e, f, virial, local_virial, args_str, mpi=this%mpi_local, error=error)
=======
   case (FF_FC4)
      call calc(this%ip_FC4, at, energy, local_e, f, virial, local_virial, args_str, mpi=this%mpi_local, error=error)
>>>>>>> 85333874
   ! Add new IP here   
   case (FF_Template)
      call calc(this%ip_Template, at, energy, local_e, f, virial, local_virial, args_str, mpi=this%mpi_local, error=error)
   case default
      RAISE_ERROR("IP_Calc confused by functional_form " // this%functional_form, error)
  end select

  call system_timer("IP_Calc")
end subroutine IP_Calc


subroutine IP_Print(this, file, error)
  type(IP_type), intent(inout) :: this
  type(Inoutput), intent(inout),optional :: file
  integer, intent(out), optional :: error

  INIT_ERROR(error)

  call Print ("IP : " // this%functional_form, file=file)

  select case (this%functional_form)
    case (FF_GAP)
      call Print(this%ip_gap, file=file)
    case (FF_LJ)
      call Print(this%ip_lj, file=file)
    case (FF_Morse)
      call Print(this%ip_morse, file=file)
    case (FF_FC)
      call Print(this%ip_fc, file=file)
    case (FF_SW)
      call Print(this%ip_sw, file=file)
    case (FF_Tersoff)
      call Print(this%ip_tersoff, file=file)
    case (FF_EAM_ErcolAd)
      call Print(this%ip_EAM_ErcolAd, file=file)
    case (FF_Brenner)
      call Print(this%ip_Brenner, file=file)
    case (FF_FB)
      call Print(this%ip_FB, file=file)
    case (FF_Si_MEAM)
      call Print(this%ip_Si_MEAM, file=file)
    case (FF_FS)
      call Print(this%ip_fs, file=file)
    case (FF_BOP)
      call Print(this%ip_bop, file=file)
    case (FF_Brenner_Screened)
      call Print(this%ip_brenner_screened, file=file)
    case (FF_Brenner_2002)
      call Print(this%ip_brenner_2002, file=file)
#ifdef HAVE_ASAP
    case (FF_ASAP)
      call Print(this%ip_asap, file=file)
#endif
    case (FF_TS)
      call Print(this%ip_TS, file=file)
    case (FF_GLUE)
      call Print(this%ip_Glue, file=file)
   case (FF_PartridgeSchwenke)
      call Print(this%ip_PartridgeSchwenke, file=file)
    case (FF_Einstein)
      call Print(this%ip_Einstein, file=file)
    case (FF_Coulomb)
      call Print(this%ip_Coulomb, file=file)
    case (FF_Sutton_Chen)
      call Print(this%ip_Sutton_Chen, file=file)
#ifdef HAVE_KIM
    case (FF_KIM)
      call Print(this%ip_kim, file=file)
#endif
   case (FF_FX)
      call Print(this%ip_fx, file=file)
   case (FF_BornMayer)
      call Print(this%ip_BornMayer, file=file)
   case (FF_Custom)
      call Print(this%ip_custom, file=file)
   case (FF_HFdimer)
      call Print(this%ip_HFdimer, file=file)
   case (FF_SW_VP)
      call Print(this%ip_sw_vp, file=file)
   case (FF_WaterDimer_Gillan)
      call Print(this%ip_waterdimer_gillan, file=file)
   case (FF_WaterTrimer_Gillan)
      call Print(this%ip_watertrimer_gillan, file=file)
   case (FF_Tether)
      call Print(this%ip_tether, file=file)
   case (FF_Spring)
      call Print(this%ip_Spring, file=file)
   case (FF_LMTO_TBE)
      call Print(this%ip_LMTO_TBE, file=file)
<<<<<<< HEAD
   case (FF_Multipoles)
      call Print(this%ip_Multipoles, file=file)
=======
   case (FF_FC4)
      call Print(this%ip_FC4, file=file)
>>>>>>> 85333874
    ! add new IP here
   case (FF_Template)
      call Print(this%ip_Template, file=file)
   case default
      RAISE_ERROR("IP_Print confused by functional_form " // this%functional_form, error)
  end select

end subroutine IP_Print

subroutine IP_setup_parallel(this, at, energy, local_e, f, virial, local_virial, args_str)
  type(IP_type), intent(inout) :: this
  type(Atoms), intent(inout) :: at
  real(dp), intent(out), optional :: energy, local_e(:) !% \texttt{energy} = System total energy, \texttt{local_e} = energy of each atom, vector dimensioned as \texttt{at%N}.  
  real(dp), intent(out), optional :: f(:,:), local_virial(:,:)   !% Forces, dimensioned as \texttt{f(3,at%N)}, local virials, dimensioned as \texttt{local_virial(9,at%N)} 
  real(dp), intent(out), optional :: virial(3,3)
  character(len=*), intent(in), optional      :: args_str 


  integer :: pgroup_size, prev_pgroup_size
  integer :: n_groups
  real(dp) :: prev_time, this_time

  prev_time = 1.0e38_dp
  prev_pgroup_size = 0

  call print('IP_Setup_Parallel timings', PRINT_VERBOSE)
  call print('IP_Setup_Parallel group_size  time/sec', PRINT_VERBOSE)

  call print("IP_Setup_Parallel at%N "//at%N// " present(energy) "//present(energy)// " present(local_e) "//present(local_e)// " present(f) "//present(f)// " present(virial) "//present(virial)// " present(local_virial) "//present(local_virial), PRINT_VERBOSE)

  call setup_atoms(this, at)
  do pgroup_size=this%mpi_glob%n_procs, 1, -1
    n_groups = this%mpi_glob%n_procs / pgroup_size
    if (n_groups*pgroup_size == this%mpi_glob%n_procs) then
      call setup_parallel_groups(this, this%mpi_glob, pgroup_size)
      call system_timer("IP_parallel", do_always = .true., do_print = .false.)
      call calc(this, at, energy, local_e, f, virial, local_virial, args_str)
      call system_timer("IP_parallel", do_always = .true., time_elapsed = this_time, do_print = .false.)
      this_time = max(this%mpi_glob, this_time)
      call print("IP_Setup_Parallel "//pgroup_size//' '//this_time, PRINT_VERBOSE)
      if (this_time > prev_time) then
	call setup_parallel_groups(this, this%mpi_glob, prev_pgroup_size)
	exit
      else
	prev_time = this_time
	prev_pgroup_size = pgroup_size
      endif
    endif
  end do

  call print("Parallelizing IP using group_size " // prev_pgroup_size, PRINT_ALWAYS)
end subroutine IP_setup_parallel

subroutine setup_parallel_groups(this, mpi, pgroup_size, error)
  type(IP_type), intent(inout) :: this
  type(mpi_context), intent(in) :: mpi
  integer, intent(in) :: pgroup_size
  integer, intent(out), optional :: error

  integer :: split_index

  INIT_ERROR(error)

  if (this%mpi_local%active) call free_context(this%mpi_local)

  if (mpi%active) then
    split_index = mpi%my_proc/pgroup_size
    call split_context(mpi, split_index, this%mpi_local)
  endif

end subroutine setup_parallel_groups

end module IP_module<|MERGE_RESOLUTION|>--- conflicted
+++ resolved
@@ -151,11 +151,8 @@
 use IPModel_Tether_module, only : ipmodel_tether, initialise, finalise, calc, print
 use IPModel_Spring_module, only : ipmodel_Spring, initialise, finalise, calc, print
 use IPModel_SW_VP_module, only : ipmodel_sw_vp, initialise, finalise, calc, print
-<<<<<<< HEAD
 use IPModel_Multipoles_module, only : ipmodel_multipoles, initialise, finalise, calc, print
-=======
 use IPModel_FC4_module, only : ipmodel_fc4, initialise, finalise, calc, print
->>>>>>> 85333874
 ! Add new IP here
 
 implicit none
@@ -166,11 +163,7 @@
      FF_Brenner = 5, FF_GAP = 6, FF_FS = 7, FF_BOP = 8, FF_FB = 9, FF_Si_MEAM = 10, FF_Brenner_Screened = 11, &
      FF_Brenner_2002 = 12, FF_ASAP = 13, FF_TS = 14, FF_FC = 15, FF_Morse = 16, FF_GLUE = 17, FF_PartridgeSchwenke = 18, &
      FF_Einstein = 19, FF_Coulomb = 20, FF_Sutton_Chen = 21, FF_KIM = 22, FF_FX = 23, FF_HFdimer = 24, FF_Custom = 25, FF_SW_VP=26, &
-<<<<<<< HEAD
-     FF_BornMayer = 27, FF_WaterDimer_Gillan=28, FF_WaterTrimer_Gillan=29, FF_Tether=30, FF_LMTO_TBE=31, FF_Multipoles=32, &! Add new IPs here
-=======
-     FF_BornMayer = 27, FF_WaterDimer_Gillan=28, FF_WaterTrimer_Gillan=29, FF_Tether=30, FF_LMTO_TBE=31, FF_FC4 = 32, FF_Spring=33, &! Add new IPs here
->>>>>>> 85333874
+     FF_BornMayer = 27, FF_WaterDimer_Gillan=28, FF_WaterTrimer_Gillan=29, FF_Tether=30, FF_LMTO_TBE=31, FF_FC4 = 32, FF_Spring=33, FF_Multipoles=34,&! Add new IPs here
      FF_Template = 99
 
 public :: IP_type
@@ -213,11 +206,8 @@
   type(IPModel_Tether) ip_Tether
   type(IPModel_Spring) ip_Spring
   type(IPModel_LMTO_TBE) ip_LMTO_TBE
-<<<<<<< HEAD
   type(IPModel_Multipoles) ip_Multipoles
-=======
   type(IPModel_FC4) ip_fc4
->>>>>>> 85333874
      ! Add new IP here
   type(IPModel_Template) ip_Template
   type(mpi_context) :: mpi_glob, mpi_local
@@ -326,11 +316,7 @@
   logical is_GAP, is_LJ, is_FC, is_Morse, is_SW, is_Tersoff, is_EAM_ErcolAd, is_Brenner, is_FS, is_BOP, is_FB, is_Si_MEAM, &
        is_Brenner_Screened, is_Brenner_2002, is_ASAP, is_TS, is_Glue, is_PartridgeSchwenke, is_Einstein, is_Coulomb, &
        is_Sutton_Chen, is_KIM, is_FX, is_HFdimer, is_BornMayer, is_Custom, is_Template, is_SW_VP, is_WaterDimer_Gillan , &
-<<<<<<< HEAD
-       is_WaterTrimer_Gillan, is_Tether, is_LMTO_TBE, is_Multipoles ! Add new IPs here
-=======
-       is_WaterTrimer_Gillan, is_Tether, is_Spring, is_LMTO_TBE, is_FC4 ! Add new IPs here
->>>>>>> 85333874
+       is_WaterTrimer_Gillan, is_Tether, is_Spring, is_LMTO_TBE, is_FC4 , is_Multipoles! Add new IPs here
 
   INIT_ERROR(error)
 
@@ -377,12 +363,9 @@
   call param_register(params, 'Tether', 'false', is_Tether, help_string="Tether a selection of atoms to the origin with a spring")
   call param_register(params, 'Spring', 'false', is_Spring, help_string="Tether a selection of atoms to each other with a spring")
   call param_register(params, 'LMTO_TBE', 'false', is_LMTO_TBE, help_string="Interface to LMTO empirical Tight Binding code")
-<<<<<<< HEAD
   call param_register(params, 'Multipoles', 'false', is_Multipoles, help_string="Electrostatics including charges, dipoles, polarisabilities")  
-=======
   call param_register(params, 'FC4', 'false', is_FC4, help_string="Fourth-order force-constant potential of Esfarjani et al")
   
->>>>>>> 85333874
  ! Add new IP here
   call param_register(params, 'Template', 'false', is_Template, help_string="No help yet.  This source file was $LastChangedBy$")
 
@@ -394,11 +377,7 @@
   if (count((/is_GAP, is_LJ, is_FC, is_Morse, is_SW, is_Tersoff, is_EAM_ErcolAd, is_Brenner, is_FS, is_BOP, is_FB, is_Si_MEAM, &
        is_Brenner_Screened, is_Brenner_2002, is_ASAP, is_TS, is_Glue, is_PartridgeSchwenke, is_Einstein, is_Coulomb, &
        is_Sutton_Chen, is_KIM, is_FX, is_HFdimer, is_BornMayer, is_Custom, is_SW_VP, is_WaterDimer_Gillan,is_WaterTrimer_Gillan, &
-<<<<<<< HEAD
-       is_Tether, is_LMTO_TBE, is_Multipoles, & ! add new IPs here
-=======
-       is_Tether, is_Spring, is_LMTO_TBE, is_FC4, & ! add new IPs here
->>>>>>> 85333874
+       is_Tether, is_Spring, is_LMTO_TBE, is_FC4,  is_Multipoles,& ! add new IPs here
        is_Template /)) /= 1) then
     RAISE_ERROR("IP_Initialise_str found too few or too many IP Model types args_str='"//trim(args_str)//"'", error)
   endif
@@ -592,13 +571,10 @@
       call Finalise(this%ip_Spring)
    case (FF_LMTO_TBE)   
       call Finalise(this%ip_LMTO_TBE)
-<<<<<<< HEAD
+   case (FF_FC4)
+      call Finalise(this%ip_FC4)
    case (FF_Multipoles)
       call Finalise(this%ip_Multipoles)
-=======
-   case (FF_FC4)
-      call Finalise(this%ip_FC4)
->>>>>>> 85333874
    ! add new IP here
    case (FF_Template)
       call Finalise(this%ip_Template)
@@ -679,13 +655,10 @@
      IP_cutoff = this%ip_Spring%cutoff
   case(FF_LMTO_TBE)
      IP_cutoff = this%ip_LMTO_TBE%cutoff
-<<<<<<< HEAD
+  case(FF_FC4)
+     IP_cutoff = this%ip_FC4%cutoff
   case (FF_Multipoles)
      IP_cutoff = this%ip_multipoles%cutoff
-=======
-  case(FF_FC4)
-     IP_cutoff = this%ip_FC4%cutoff
->>>>>>> 85333874
   ! Add new IP here
   case (FF_Template)
      IP_cutoff = this%ip_Template%cutoff
@@ -793,13 +766,10 @@
       call calc(this%ip_Spring, at, energy, local_e, f, virial, local_virial, args_str, mpi=this%mpi_local, error=error)
    case (FF_LMTO_TBE)
       call calc(this%ip_LMTO_TBE, at, energy, local_e, f, virial, local_virial, args_str, mpi=this%mpi_local, error=error)
-<<<<<<< HEAD
+   case (FF_FC4)
+      call calc(this%ip_FC4, at, energy, local_e, f, virial, local_virial, args_str, mpi=this%mpi_local, error=error)
    case (FF_Multipoles)
       call calc(this%ip_Multipoles, at, energy, local_e, f, virial, local_virial, args_str, mpi=this%mpi_local, error=error)
-=======
-   case (FF_FC4)
-      call calc(this%ip_FC4, at, energy, local_e, f, virial, local_virial, args_str, mpi=this%mpi_local, error=error)
->>>>>>> 85333874
    ! Add new IP here   
    case (FF_Template)
       call calc(this%ip_Template, at, energy, local_e, f, virial, local_virial, args_str, mpi=this%mpi_local, error=error)
@@ -889,13 +859,10 @@
       call Print(this%ip_Spring, file=file)
    case (FF_LMTO_TBE)
       call Print(this%ip_LMTO_TBE, file=file)
-<<<<<<< HEAD
+   case (FF_FC4)
+      call Print(this%ip_FC4, file=file)
    case (FF_Multipoles)
       call Print(this%ip_Multipoles, file=file)
-=======
-   case (FF_FC4)
-      call Print(this%ip_FC4, file=file)
->>>>>>> 85333874
     ! add new IP here
    case (FF_Template)
       call Print(this%ip_Template, file=file)
