--- conflicted
+++ resolved
@@ -146,7 +146,6 @@
 quippy: libquip.a
 	${MAKE} -C quippy -I${PWD} -I${PWD}/arch build
 
-<<<<<<< HEAD
 install-quippy: quippy
 	${MAKE} -C quippy -I${PWD} -I${PWD}/arch install
 
@@ -155,10 +154,6 @@
 
 clean: ${BUILDDIR} clean-quippy
 	for mods in ${MODULES} ; do \
-=======
-clean: ${BUILDDIR}
-	for mods in ${MODULES} ${EXTRA_CLEAN_DIRS} ; do \
->>>>>>> e5209621
 	  echo "clean in $$mods"; \
 	  rm -f ${BUILDDIR}/Makefile ; \
 	  cp ${PWD}/src/$$mods/Makefile ${BUILDDIR}/Makefile ; \
@@ -174,6 +169,9 @@
 
 install-quippy: quippy
 	${MAKE} -C quippy -I${PWD} -I${PWD}/arch install
+
+clean-quippy: quippy
+	${MAKE} -C quippy -I${PWD} -I${PWD}/arch clean
 
 install-structures:
 	${MAKE} -C share/Structures QUIP_STRUCTS_DIR=$(QUIP_STRUCTS_DIR) install
@@ -187,15 +185,13 @@
 	  exit 1; \
 	else	 \
 	  for mods in ${MODULES} ; do \
-  	    rm -f ${BUILDDIR}/Makefile ;\
+	    rm -f ${BUILDDIR}/Makefile ;\
 	    cp ${PWD}/src/$$mods/Makefile ${BUILDDIR}/Makefile ;\
 	    ${MAKE} -C ${BUILDDIR} QUIP_ROOT=${QUIP_ROOT} -I${PWD} -I${PWD}/arch install ;\
 	    rm ${BUILDDIR}/Makefile ;\
 	  done ;\
 	fi
 endif
-
-
 
 test: quippy
 	${MAKE} -C tests -I${PWD} -I${PWD}/arch -I${BUILDDIR}
