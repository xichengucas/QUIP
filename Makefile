--- conflicted
+++ resolved
@@ -280,12 +280,5 @@
 	git archive HEAD > ../QUIP.distribution.`date +%Y-%m-%d`.tar
 	tar rvf ../QUIP.distribution.`date +%Y-%m-%d`.tar GIT_VERSION
 	bzip2 ../QUIP.distribution.`date +%Y-%m-%d`.tar
-<<<<<<< HEAD
-	rm GIT_VERSION GAP_VERSION
-	@for d in ${GIT_SUBDIRS}; do if [ -d $$d ]; then pushd $$d; git archive HEAD | bzip2 > ../../$$d.distribution.`date +%Y-%m-%d`.tar.bz2; popd; fi; done
-=======
 	rm GIT_VERSION
-	@for d in ${GIT_SUBDIRS}; do if [ -d $$d ]; then pushd $$d; git archive HEAD | bzip2 > ../../$$d.distribution.`date +%Y-%m-%d`.tar.bz2; popd; fi; done
-
-
->>>>>>> 55c6c271
+	@for d in ${GIT_SUBDIRS}; do if [ -d $$d ]; then pushd $$d; git archive HEAD | bzip2 > ../../$$d.distribution.`date +%Y-%m-%d`.tar.bz2; popd; fi; done