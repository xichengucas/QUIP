---
language: python
python:
  - "3.6"
env:
  matrix:
    - QUIP_ARCH=linux_x86_64_gfortran QUIP_INC=Makefile.nogap.inc
    - QUIP_ARCH=linux_x86_64_gfortran QUIP_INC=Makefile.inc
    - QUIP_ARCH=linux_x86_64_gfortran_openmp QUIP_INC=Makefile.nogap.inc
    - QUIP_ARCH=linux_x86_64_gfortran_openmp QUIP_INC=Makefile.inc

stages:
  - test
<<<<<<< HEAD
    #- documentation
=======
  - documentation
  - name: release
    if: branch = public
>>>>>>> fbfb73a2

git:
  depth: 1

addons:
  apt:
    update: true

before_install:
  - sudo apt-get install -y
      gfortran
      libblas-dev
      liblapack-dev
      openmpi-bin
      libopenmpi-dev
      netcdf-bin
      libnetcdf-dev
      libhdf5-serial-dev
      python-numpy

  - git clone https://${GITHUB_TOKEN}@github.com/libAtoms/GAP.git src/GAP
  # Make the build directory manually for rules
  - mkdir -p build/${QUIP_ARCH}
  # Copy the rules file (rather than make config)
  - cp travis/${QUIP_INC} build/${QUIP_ARCH}/Makefile.inc


install:
  - pip install ase

script: # Compile QUIP, libquip and quippy, if a non-skipped build.
  # stdout is redirected as it generates too much output.
  # Quippy should have built successfully -> start tests
  - make 2>&1 | tee build.log
  - make libquip 2>&1 | tee build.log
  - make quippy 2>&1 | tee build.log

  # Sometimes file limit is 64000 and read_loop reads and writes this many
  # files causing the build to time out
  - ulimit -n 256
  #- make test
  - cd tests; make

after_failure:
  #- tail -n 100 build.log
  - echo Please ignore the last 100 lines if the compiler succeeded!

<<<<<<< HEAD
    #jobs:
    #  include:
    #    - stage: documentation
    #      python:
    #        - "2.7"
    #      env:  # serial version of QUIP
    #        - QUIP_ARCH=linux_x86_64_gfortran QUIP_INC=Makefile.inc
    #      addons:
    #        apt:
    #          update: true
    #          packages: # pandoc is required for nbconvert; gsl and xpm are for atomeye.
    #          - gfortran
    #          - libblas-dev
    #          - liblapack-dev
    #          - openmpi-bin
    #          - libopenmpi-dev
    #          - netcdf-bin
    #          - libnetcdf-dev
    #          - libhdf5-serial-dev
    #          - python-numpy
    #          - libgsl0-dev
    #          - libxpm-dev
    #          - pandoc
    #      install: # packages for building docs
    #        - pip install
    #            ase
    #            sphinx
    #            sphinx-rtd-theme
    #            nbsphinx
    #            numpydoc
    #
    #        # needed to nbconvert ipynb files and to process the rst files
    #        - pip install 'nbconvert[execute]' 'ipython<6'
    #
    #        # quippy is working, install it
    #        - make &> build.log
    #        - make install-quippy &> build.log
    #
    #        # Install atomeye from src
    #        - export QUIP_ROOT=`pwd`
    #        - git clone https://github.com/jameskermode/AtomEye.git src/AtomEye
    #        - cd src/AtomEye/Python
    #        - python setup.py install
    #        - cd ../../..
    #
    #      script:
    #        - cd doc
    #        - make html
    #
    #      deploy:
    #        provider: pages
    #        local_dir: doc/_build/html
    #        skip-cleanup: true
    #        github-token: $GITHUB_TOKEN  # Set in the settings page of your repository, as a secure variable
    #        keep-history: true
    #        on:
    #          branch: public

    #notifications:
    # email:
    #   - quip-developers@eng.cam.ac.uk
=======
jobs:
  include:
    - stage: documentation
      python:
        - "2.7"
      env:  # serial version of QUIP
        - QUIP_ARCH=linux_x86_64_gfortran QUIP_INC=Makefile.inc

      before_install:
        - sudo apt-get install -y
            gfortran
            libblas-dev
            liblapack-dev
            openmpi-bin
            libopenmpi-dev
            netcdf-bin
            libnetcdf-dev
            libhdf5-serial-dev
            python-numpy
            libgsl0-dev
            libxpm-dev
            pandoc

        - git clone https://${GITHUB_TOKEN}@github.com/libAtoms/GAP.git src/GAP
        # Make the build directory manually for rules
        - mkdir -p build/${QUIP_ARCH}
        # Copy the rules file (rather than make config)
        - cp travis/${QUIP_INC} build/${QUIP_ARCH}/Makefile.inc

      install: # packages for building docs
        - pip install
            ase
            sphinx
            sphinx-rtd-theme
            nbsphinx
            numpydoc

        # needed to nbconvert ipynb files and to process the rst files
        - pip install 'nbconvert[execute]' 'ipython<6'

        # quippy is working, install it
        - make &> build.log
        - make install-quippy &> build.log

        # Install atomeye from src
        - export QUIP_ROOT=`pwd`
        - git clone https://github.com/jameskermode/AtomEye.git src/AtomEye
        - cd src/AtomEye/Python
        - python setup.py install
        - cd ../../..

      script:
        - cd doc
        - make html

      deploy:
        provider: pages
        local_dir: doc/_build/html
        skip-cleanup: true
        github-token: $GITHUB_TOKEN  # Set in the settings page of your repository, as a secure variable
        keep-history: true
        on:
          branch: public

    - stage: release
      env:  # serial version of QUIP
        - QUIP_ARCH="" QUIP_INC=""
      addons:
        apt:
          update: false
      before_install: skip
      install: skip
      script:
        - curl -i http://www.libatoms.org/gap/cgi-bin/update.cgi

notifications:
 email:
   - quip-developers@eng.cam.ac.uk
>>>>>>> fbfb73a2
<|MERGE_RESOLUTION|>--- conflicted
+++ resolved
@@ -11,13 +11,9 @@
 
 stages:
   - test
-<<<<<<< HEAD
-    #- documentation
-=======
-  - documentation
+  # - documentation
   - name: release
     if: branch = public
->>>>>>> fbfb73a2
 
 git:
   depth: 1
@@ -51,159 +47,95 @@
 script: # Compile QUIP, libquip and quippy, if a non-skipped build.
   # stdout is redirected as it generates too much output.
   # Quippy should have built successfully -> start tests
-  - make 2>&1 | tee build.log
-  - make libquip 2>&1 | tee build.log
-  - make quippy 2>&1 | tee build.log
+  - make &> build.log
+  - make libquip &> build.log
+  - make quippy &> build.log
 
   # Sometimes file limit is 64000 and read_loop reads and writes this many
   # files causing the build to time out
   - ulimit -n 256
-  #- make test
-  - cd tests; make
+  - make test
 
 after_failure:
   #- tail -n 100 build.log
   - echo Please ignore the last 100 lines if the compiler succeeded!
 
-<<<<<<< HEAD
-    #jobs:
-    #  include:
-    #    - stage: documentation
-    #      python:
-    #        - "2.7"
-    #      env:  # serial version of QUIP
-    #        - QUIP_ARCH=linux_x86_64_gfortran QUIP_INC=Makefile.inc
-    #      addons:
-    #        apt:
-    #          update: true
-    #          packages: # pandoc is required for nbconvert; gsl and xpm are for atomeye.
-    #          - gfortran
-    #          - libblas-dev
-    #          - liblapack-dev
-    #          - openmpi-bin
-    #          - libopenmpi-dev
-    #          - netcdf-bin
-    #          - libnetcdf-dev
-    #          - libhdf5-serial-dev
-    #          - python-numpy
-    #          - libgsl0-dev
-    #          - libxpm-dev
-    #          - pandoc
-    #      install: # packages for building docs
-    #        - pip install
-    #            ase
-    #            sphinx
-    #            sphinx-rtd-theme
-    #            nbsphinx
-    #            numpydoc
-    #
-    #        # needed to nbconvert ipynb files and to process the rst files
-    #        - pip install 'nbconvert[execute]' 'ipython<6'
-    #
-    #        # quippy is working, install it
-    #        - make &> build.log
-    #        - make install-quippy &> build.log
-    #
-    #        # Install atomeye from src
-    #        - export QUIP_ROOT=`pwd`
-    #        - git clone https://github.com/jameskermode/AtomEye.git src/AtomEye
-    #        - cd src/AtomEye/Python
-    #        - python setup.py install
-    #        - cd ../../..
-    #
-    #      script:
-    #        - cd doc
-    #        - make html
-    #
-    #      deploy:
-    #        provider: pages
-    #        local_dir: doc/_build/html
-    #        skip-cleanup: true
-    #        github-token: $GITHUB_TOKEN  # Set in the settings page of your repository, as a secure variable
-    #        keep-history: true
-    #        on:
-    #          branch: public
-
-    #notifications:
-    # email:
-    #   - quip-developers@eng.cam.ac.uk
-=======
-jobs:
-  include:
-    - stage: documentation
-      python:
-        - "2.7"
-      env:  # serial version of QUIP
-        - QUIP_ARCH=linux_x86_64_gfortran QUIP_INC=Makefile.inc
-
-      before_install:
-        - sudo apt-get install -y
-            gfortran
-            libblas-dev
-            liblapack-dev
-            openmpi-bin
-            libopenmpi-dev
-            netcdf-bin
-            libnetcdf-dev
-            libhdf5-serial-dev
-            python-numpy
-            libgsl0-dev
-            libxpm-dev
-            pandoc
-
-        - git clone https://${GITHUB_TOKEN}@github.com/libAtoms/GAP.git src/GAP
-        # Make the build directory manually for rules
-        - mkdir -p build/${QUIP_ARCH}
-        # Copy the rules file (rather than make config)
-        - cp travis/${QUIP_INC} build/${QUIP_ARCH}/Makefile.inc
-
-      install: # packages for building docs
-        - pip install
-            ase
-            sphinx
-            sphinx-rtd-theme
-            nbsphinx
-            numpydoc
-
-        # needed to nbconvert ipynb files and to process the rst files
-        - pip install 'nbconvert[execute]' 'ipython<6'
-
-        # quippy is working, install it
-        - make &> build.log
-        - make install-quippy &> build.log
-
-        # Install atomeye from src
-        - export QUIP_ROOT=`pwd`
-        - git clone https://github.com/jameskermode/AtomEye.git src/AtomEye
-        - cd src/AtomEye/Python
-        - python setup.py install
-        - cd ../../..
-
-      script:
-        - cd doc
-        - make html
-
-      deploy:
-        provider: pages
-        local_dir: doc/_build/html
-        skip-cleanup: true
-        github-token: $GITHUB_TOKEN  # Set in the settings page of your repository, as a secure variable
-        keep-history: true
-        on:
-          branch: public
-
-    - stage: release
-      env:  # serial version of QUIP
-        - QUIP_ARCH="" QUIP_INC=""
-      addons:
-        apt:
-          update: false
-      before_install: skip
-      install: skip
-      script:
-        - curl -i http://www.libatoms.org/gap/cgi-bin/update.cgi
-
-notifications:
- email:
-   - quip-developers@eng.cam.ac.uk
->>>>>>> fbfb73a2
+#jobs:
+#  include:
+#    - stage: documentation
+#      python:
+#        - "2.7"
+#      env:  # serial version of QUIP
+#        - QUIP_ARCH=linux_x86_64_gfortran QUIP_INC=Makefile.inc
+#
+#      before_install:
+#        - sudo apt-get install -y
+#            gfortran
+#            libblas-dev
+#            liblapack-dev
+#            openmpi-bin
+#            libopenmpi-dev
+#            netcdf-bin
+#            libnetcdf-dev
+#            libhdf5-serial-dev
+#            python-numpy
+#            libgsl0-dev
+#            libxpm-dev
+#            pandoc
+#
+#        - git clone https://${GITHUB_TOKEN}@github.com/libAtoms/GAP.git src/GAP
+#        # Make the build directory manually for rules
+#        - mkdir -p build/${QUIP_ARCH}
+#        # Copy the rules file (rather than make config)
+#        - cp travis/${QUIP_INC} build/${QUIP_ARCH}/Makefile.inc
+#
+#      install: # packages for building docs
+#        - pip install
+#            ase
+#            sphinx
+#            sphinx-rtd-theme
+#            nbsphinx
+#            numpydoc
+#
+#        # needed to nbconvert ipynb files and to process the rst files
+#        - pip install 'nbconvert[execute]' 'ipython<6'
+#
+#        # quippy is working, install it
+#        - make &> build.log
+#        - make install-quippy &> build.log
+#
+#        # Install atomeye from src
+#        - export QUIP_ROOT=`pwd`
+#        - git clone https://github.com/jameskermode/AtomEye.git src/AtomEye
+#        - cd src/AtomEye/Python
+#        - python setup.py install
+#        - cd ../../..
+#
+#      script:
+#        - cd doc
+#        - make html
+#
+#      deploy:
+#        provider: pages
+#        local_dir: doc/_build/html
+#        skip-cleanup: true
+#        github-token: $GITHUB_TOKEN  # Set in the settings page of your repository, as a secure variable
+#        keep-history: true
+#        on:
+#          branch: public
+#
+#    - stage: release
+#      env:  # serial version of QUIP
+#        - QUIP_ARCH="" QUIP_INC=""
+#      addons:
+#        apt:
+#          update: false
+#      before_install: skip
+#      install: skip
+#      script:
+#        - curl -i http://www.libatoms.org/gap/cgi-bin/update.cgi
+#
+#notifications:
+# email:
+#   - quip-developers@eng.cam.ac.uk
+#